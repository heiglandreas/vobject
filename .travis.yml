--- conflicted
+++ resolved
@@ -4,16 +4,13 @@
   - 5.4
   - 5.5
   - 5.6
+  - 7
   - hhvm
 
-<<<<<<< HEAD
 matrix:
-  fast_finish: true
   allow_failures:
     - php: hhvm
 
-=======
->>>>>>> 5fc7f898
 script:
   - phpunit --configuration tests/phpunit.xml
   - ./bin/phpcs -p --standard=tests/phpcs/ruleset.xml lib/
