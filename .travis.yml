--- conflicted
+++ resolved
@@ -3,21 +3,13 @@
   - 5.3
   - 5.4
   - 5.5
-<<<<<<< HEAD
-  - 5.5.11
-=======
->>>>>>> b2c070c9
   - 5.6
   - hhvm
   - hhvm-nightly
 
 matrix:
   allow_failures:
-<<<<<<< HEAD
     - php: hhvm-nightly
-=======
-    - php: 5.6
->>>>>>> b2c070c9
 
 script:
   - phpunit --configuration tests/phpunit.xml
