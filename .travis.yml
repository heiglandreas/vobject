--- conflicted
+++ resolved
@@ -14,7 +14,6 @@
         5.5.10
         5.6
 
-<<<<<<< HEAD
 matrix:
     allowed_failures:
         - php: hhvm
@@ -22,10 +21,5 @@
 script:
   - phpunit --configuration tests/phpunit.xml
   - ./bin/vobject -h
-=======
-script:
-  - phpunit --configuration tests/phpunit.xml
-  - php bin/vobject -h
->>>>>>> 2b43fe6f
 
 before_script: composer install