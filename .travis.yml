language: php
php:
  - 5.5
  - 5.6
  - 7
  - hhvm

matrix:
  fast_finish: true
  allow_failures:
<<<<<<< HEAD
    - php: hhvm
=======
    - php: 7
>>>>>>> 5c0cf39f

script:
  - phpunit --configuration tests/phpunit.xml
  - ./bin/phpcs -p --standard=tests/phpcs/ruleset.xml lib/


before_script: composer install<|MERGE_RESOLUTION|>--- conflicted
+++ resolved
@@ -8,11 +8,8 @@
 matrix:
   fast_finish: true
   allow_failures:
-<<<<<<< HEAD
     - php: hhvm
-=======
     - php: 7
->>>>>>> 5c0cf39f
 
 script:
   - phpunit --configuration tests/phpunit.xml
