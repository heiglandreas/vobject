language: php
php:
  - 5.3
  - 5.4
  - 5.5
<<<<<<< HEAD
  - 5.5.11
  - 5.6

matrix:
  allow_failures:
    - php: 5.6

script:
  - phpunit --configuration tests/phpunit.xml
  - php bin/vobject -h
=======
  - 5.6

script: phpunit --configuration tests/phpunit.xml
>>>>>>> 344a3560

before_script: composer install<|MERGE_RESOLUTION|>--- conflicted
+++ resolved
@@ -3,8 +3,6 @@
   - 5.3
   - 5.4
   - 5.5
-<<<<<<< HEAD
-  - 5.5.11
   - 5.6
 
 matrix:
@@ -14,10 +12,5 @@
 script:
   - phpunit --configuration tests/phpunit.xml
   - php bin/vobject -h
-=======
-  - 5.6
-
-script: phpunit --configuration tests/phpunit.xml
->>>>>>> 344a3560
 
 before_script: composer install