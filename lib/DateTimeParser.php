<?php

namespace Sabre\VObject;

use DateTimeImmutable;
use DateTimeZone;
use DateInterval;
use InvalidArgumentException;
use LogicException;

/**
 * DateTimeParser
 *
 * This class is responsible for parsing the several different date and time
 * formats iCalendar and vCards have.
 *
 * @copyright Copyright (C) 2011-2015 fruux GmbH (https://fruux.com/).
 * @author Evert Pot (http://evertpot.com/)
 * @license http://sabre.io/license/ Modified BSD License
 */
class DateTimeParser {

    /**
     * Parses an iCalendar (rfc5545) formatted datetime and returns a
     * DateTimeImmutable object
     *
     * Specifying a reference timezone is optional. It will only be used
     * if the non-UTC format is used. The argument is used as a reference, the
     * returned DateTimeImmutable object will still be in the UTC timezone.
     *
     * @param string $dt
     * @param DateTimeZone $tz
     * @return DateTimeImmutable
     */
    static function parseDateTime($dt, DateTimeZone $tz = null) {

        // Format is YYYYMMDD + "T" + hhmmss
        $result = preg_match('/^([0-9]{4})([0-1][0-9])([0-3][0-9])T([0-2][0-9])([0-5][0-9])([0-5][0-9])([Z]?)$/',$dt,$matches);

        if (!$result) {
            throw new LogicException('The supplied iCalendar datetime value is incorrect: ' . $dt);
        }

        if ($matches[7]==='Z' || is_null($tz)) {
            $tz = new DateTimeZone('UTC');
        }
        $date = new DateTimeImmutable($matches[1] . '-' . $matches[2] . '-' . $matches[3] . ' ' . $matches[4] . ':' . $matches[5] .':' . $matches[6], $tz);

        return $date;

    }

    /**
     * Parses an iCalendar (rfc5545) formatted date and returns a DateTimeImmutable object
     *
     * @param string $date
     * @param DateTimeZone $tz
     * @return DateTimeImmutable
     */
    static function parseDate($date, DateTimeZone $tz = null) {

        // Format is YYYYMMDD
        $result = preg_match('/^([0-9]{4})([0-1][0-9])([0-3][0-9])$/',$date,$matches);

        if (!$result) {
            throw new LogicException('The supplied iCalendar date value is incorrect: ' . $date);
        }

        if (is_null($tz)) {
            $tz = new DateTimeZone('UTC');
        }

        $date = new DateTimeImmutable($matches[1] . '-' . $matches[2] . '-' . $matches[3], $tz);

        return $date;

    }

    /**
     * Parses an iCalendar (RFC5545) formatted duration value.
     *
     * This method will either return a DateTimeInterval object, or a string
     * suitable for strtotime or DateTime::modify.
     *
     * @param string $duration
     * @param bool $asString
     * @return DateInterval|string
     */
    static function parseDuration($duration, $asString = false) {

        $result = preg_match('/^(?<plusminus>\+|-)?P((?<week>\d+)W)?((?<day>\d+)D)?(T((?<hour>\d+)H)?((?<minute>\d+)M)?((?<second>\d+)S)?)?$/', $duration, $matches);
        if (!$result) {
            throw new LogicException('The supplied iCalendar duration value is incorrect: ' . $duration);
        }

        if (!$asString) {

            $invert = false;

            if ($matches['plusminus']==='-') {
                $invert = true;
            }

            $parts = [
                'week',
                'day',
                'hour',
                'minute',
                'second',
            ];

            foreach($parts as $part) {
                $matches[$part] = isset($matches[$part])&&$matches[$part]?(int)$matches[$part]:0;
            }

            // We need to re-construct the $duration string, because weeks and
            // days are not supported by DateInterval in the same string.
            $duration = 'P';
            $days = $matches['day'];

            if ($matches['week']) {
                $days+=$matches['week']*7;
            }

            if ($days) {
                $duration.=$days . 'D';
            }

            if ($matches['minute'] || $matches['second'] || $matches['hour']) {

                $duration.='T';

                if ($matches['hour']) {
                    $duration.=$matches['hour'].'H';
                }

                if ($matches['minute']) {
                    $duration.=$matches['minute'].'M';
                }

                if ($matches['second']) {
                    $duration.=$matches['second'].'S';
                }

            }

            if ($duration==='P') {
                $duration = 'PT0S';
            }

            $iv = new DateInterval($duration);

            if ($invert) {
                $iv->invert = true;
            }

            return $iv;

        }

        $parts = [
            'week',
            'day',
            'hour',
            'minute',
            'second',
        ];

        $newDur = '';

        foreach($parts as $part) {
            if (isset($matches[$part]) && $matches[$part]) {
                $newDur.=' '.$matches[$part] . ' ' . $part . 's';
            }
        }

        $newDur = ($matches['plusminus']==='-'?'-':'+') . trim($newDur);

        if ($newDur === '+') {
            $newDur = '+0 seconds';
        };

        return $newDur;

    }

    /**
     * Parses either a Date or DateTime, or Duration value.
     *
     * @param string $date
     * @param DateTimeZone|string $referenceTz
     * @return DateTimeImmutable|DateInterval
     */
    static function parse($date, $referenceTz = null) {

        if ($date[0]==='P' || ($date[0]==='-' && $date[1]==='P')) {
            return self::parseDuration($date);
        } elseif (strlen($date)===8) {
            return self::parseDate($date, $referenceTz);
        } else {
            return self::parseDateTime($date, $referenceTz);
        }

    }

    /**
     * This method parses a vCard date and or time value.
     *
     * This can be used for the DATE, DATE-TIME, TIMESTAMP and
     * DATE-AND-OR-TIME value.
     *
     * This method returns an array, not a DateTime value.
     *
     * The elements in the array are in the following order:
     * year, month, date, hour, minute, second, timezone
     *
     * Almost any part of the string may be omitted. It's for example legal to
     * just specify seconds, leave out the year, etc.
     *
     * Timezone is either returned as 'Z' or as '+0800'
     *
     * For any non-specified values null is returned.
     *
     * List of date formats that are supported:
     * YYYY
     * YYYY-MM
     * YYYYMMDD
     * --MMDD
     * ---DD
     *
     * YYYY-MM-DD
     * --MM-DD
     * ---DD
     *
     * List of supported time formats:
     *
     * HH
     * HHMM
     * HHMMSS
     * -MMSS
     * --SS
     *
     * HH
     * HH:MM
     * HH:MM:SS
     * -MM:SS
     * --SS
     *
     * A full basic-format date-time string looks like :
     * 20130603T133901
     *
     * A full extended-format date-time string looks like :
     * 2013-06-03T13:39:01
     *
     * Times may be postfixed by a timezone offset. This can be either 'Z' for
     * UTC, or a string like -0500 or +1100.
     *
     * @param string $date
     * @return array
     */
    static function parseVCardDateTime($date) {

        $regex = '/^
            (?:  # date part
                (?:
                    (?: (?<year> [0-9]{4}) (?: -)?| --)
                    (?<month> [0-9]{2})?
                |---)
                (?<date> [0-9]{2})?
            )?
            (?:T  # time part
                (?<hour> [0-9]{2} | -)
                (?<minute> [0-9]{2} | -)?
                (?<second> [0-9]{2})?

<<<<<<< HEAD
                (?<timezone> # timezone offset
=======
                (?: \.[0-9]{3})? # milliseconds
                (?P<timezone> # timezone offset
>>>>>>> 09363e91

                    Z | (?: \+|-)(?: [0-9]{4})

                )?

            )?
            $/x';

        if (!preg_match($regex, $date, $matches)) {

            // Attempting to parse the extended format.
            $regex = '/^
                (?: # date part
                    (?: (?<year> [0-9]{4}) - | -- )
                    (?<month> [0-9]{2}) -
                    (?<date> [0-9]{2})
                )?
                (?:T # time part

                    (?: (?<hour> [0-9]{2}) : | -)
                    (?: (?<minute> [0-9]{2}) : | -)?
                    (?<second> [0-9]{2})?

<<<<<<< HEAD
                    (?<timezone> # timezone offset
=======
                    (?: \.[0-9]{3})? # milliseconds
                    (?P<timezone> # timezone offset
>>>>>>> 09363e91

                        Z | (?: \+|-)(?: [0-9]{2}:[0-9]{2})

                    )?

                )?
                $/x';

            if (!preg_match($regex, $date, $matches)) {
                throw new InvalidArgumentException('Invalid vCard date-time string: ' . $date);
            }

        }
        $parts = [
            'year',
            'month',
            'date',
            'hour',
            'minute',
            'second',
            'timezone'
        ];

        $result = [];
        foreach($parts as $part) {

            if (empty($matches[$part])) {
                $result[$part] = null;
            } elseif ($matches[$part] === '-' || $matches[$part] === '--') {
                $result[$part] = null;
            } else {
                $result[$part] = $matches[$part];
            }

        }

        return $result;

    }

    /**
     * This method parses a vCard TIME value.
     *
     * This method returns an array, not a DateTime value.
     *
     * The elements in the array are in the following order:
     * hour, minute, second, timezone
     *
     * Almost any part of the string may be omitted. It's for example legal to
     * just specify seconds, leave out the hour etc.
     *
     * Timezone is either returned as 'Z' or as '+08:00'
     *
     * For any non-specified values null is returned.
     *
     * List of supported time formats:
     *
     * HH
     * HHMM
     * HHMMSS
     * -MMSS
     * --SS
     *
     * HH
     * HH:MM
     * HH:MM:SS
     * -MM:SS
     * --SS
     *
     * A full basic-format time string looks like :
     * 133901
     *
     * A full extended-format time string looks like :
     * 13:39:01
     *
     * Times may be postfixed by a timezone offset. This can be either 'Z' for
     * UTC, or a string like -0500 or +11:00.
     *
     * @param string $date
     * @return array
     */
    static function parseVCardTime($date) {

        $regex = '/^
            (?<hour> [0-9]{2} | -)
            (?<minute> [0-9]{2} | -)?
            (?<second> [0-9]{2})?

<<<<<<< HEAD
            (?<timezone> # timezone offset
=======
            (?: \.[0-9]{3})? # milliseconds
            (?P<timezone> # timezone offset
>>>>>>> 09363e91

                Z | (?: \+|-)(?: [0-9]{4})

            )?
            $/x';


        if (!preg_match($regex, $date, $matches)) {

            // Attempting to parse the extended format.
            $regex = '/^
                (?: (?<hour> [0-9]{2}) : | -)
                (?: (?<minute> [0-9]{2}) : | -)?
                (?<second> [0-9]{2})?

<<<<<<< HEAD
                (?<timezone> # timezone offset
=======
                (?: \.[0-9]{3})? # milliseconds
                (?P<timezone> # timezone offset
>>>>>>> 09363e91

                    Z | (?: \+|-)(?: [0-9]{2}:[0-9]{2})

                )?
                $/x';

            if (!preg_match($regex, $date, $matches)) {
                throw new InvalidArgumentException('Invalid vCard time string: ' . $date);
            }

        }
        $parts = [
            'hour',
            'minute',
            'second',
            'timezone'
        ];

        $result = [];
        foreach($parts as $part) {

            if (empty($matches[$part])) {
                $result[$part] = null;
            } elseif ($matches[$part] === '-') {
                $result[$part] = null;
            } else {
                $result[$part] = $matches[$part];
            }

        }

        return $result;

    }

    /**
     * This method parses a vCard date and or time value.
     *
     * This can be used for the DATE, DATE-TIME and
     * DATE-AND-OR-TIME value.
     *
     * This method returns an array, not a DateTime value.
     * The elements in the array are in the following order:
     *     year, month, date, hour, minute, second, timezone
     * Almost any part of the string may be omitted. It's for example legal to
     * just specify seconds, leave out the year, etc.
     *
     * Timezone is either returned as 'Z' or as '+0800'
     *
     * For any non-specified values null is returned.
     *
     * List of date formats that are supported:
     *     20150128
     *     2015-01
     *     --01
     *     --0128
     *     ---28
     *
     * List of supported time formats:
     *     13
     *     1353
     *     135301
     *     -53
     *     -5301
     *     --01 (unreachable, see the tests)
     *     --01Z
     *     --01+1234
     *
     * List of supported date-time formats:
     *     20150128T13
     *     --0128T13
     *     ---28T13
     *     ---28T1353
     *     ---28T135301
     *     ---28T13Z
     *     ---28T13+1234
     *
     * See the regular expressions for all the possible patterns.
     *
     * Times may be postfixed by a timezone offset. This can be either 'Z' for
     * UTC, or a string like -0500 or +1100.
     *
     * @param string $date
     * @return array
     */
    static function parseVCardDateAndOrTime($date) {

        // \d{8}|\d{4}-\d\d|--\d\d(\d\d)?|---\d\d
        $valueDate     = '/^(?J)(?:' .
                         '(?<year>\d{4})(?<month>\d\d)(?<date>\d\d)' .
                         '|(?<year>\d{4})-(?<month>\d\d)' .
                         '|--(?<month>\d\d)(?<date>\d\d)?' .
                         '|---(?<date>\d\d)' .
                         ')$/';

        // (\d\d(\d\d(\d\d)?)?|-\d\d(\d\d)?|--\d\d)(Z|[+\-]\d\d(\d\d)?)?
        $valueTime     = '/^(?J)(?:' .
                         '((?<hour>\d\d)((?<minute>\d\d)(?<second>\d\d)?)?' .
                         '|-(?<minute>\d\d)(?<second>\d\d)?' .
                         '|--(?<second>\d\d))' .
                         '(?<timezone>(Z|[+\-]\d\d(\d\d)?))?' .
                         ')$/';

        // (\d{8}|--\d{4}|---\d\d)T\d\d(\d\d(\d\d)?)?(Z|[+\-]\d\d(\d\d?)?
        $valueDateTime = '/^(?:' .
                         '((?<year0>\d{4})(?<month0>\d\d)(?<date0>\d\d)' .
                         '|--(?<month1>\d\d)(?<date1>\d\d)'.
                         '|---(?<date2>\d\d))' .
                         'T' .
                         '(?<hour>\d\d)((?<minute>\d\d)(?<second>\d\d)?)?' .
                         '(?<timezone>(Z|[+\-]\d\d(\d\d?)))?' .
                         ')$/';

        // date-and-or-time is date | date-time | time
        // in this strict order.

        if (   0 === preg_match($valueDate, $date, $matches)
            && 0 === preg_match($valueDateTime, $date, $matches)
            && 0 === preg_match($valueTime, $date, $matches)) {
            throw new InvalidArgumentException('Invalid vCard date-time string: ' . $date);
        }

        $parts = [
            'year' => null,
            'month' => null,
            'date' => null,
            'hour' => null,
            'minute' => null,
            'second' => null,
            'timezone' => null
        ];

        // The $valueDateTime expression has a bug with (?J) so we simulate it.
        $parts['date0']  = &$parts['date'];
        $parts['date1']  = &$parts['date'];
        $parts['date2']  = &$parts['date'];
        $parts['month0'] = &$parts['month'];
        $parts['month1'] = &$parts['month'];
        $parts['year0']  = &$parts['year'];

        foreach ($parts as $part => &$value) {
            if (!empty($matches[$part])) {
                $value = $matches[$part];
            }
        }

        unset($parts['date0']);
        unset($parts['date1']);
        unset($parts['date2']);
        unset($parts['month0']);
        unset($parts['month1']);
        unset($parts['year0']);

        return $parts;

    }
}<|MERGE_RESOLUTION|>--- conflicted
+++ resolved
@@ -273,12 +273,8 @@
                 (?<minute> [0-9]{2} | -)?
                 (?<second> [0-9]{2})?
 
-<<<<<<< HEAD
-                (?<timezone> # timezone offset
-=======
                 (?: \.[0-9]{3})? # milliseconds
                 (?P<timezone> # timezone offset
->>>>>>> 09363e91
 
                     Z | (?: \+|-)(?: [0-9]{4})
 
@@ -302,12 +298,8 @@
                     (?: (?<minute> [0-9]{2}) : | -)?
                     (?<second> [0-9]{2})?
 
-<<<<<<< HEAD
-                    (?<timezone> # timezone offset
-=======
                     (?: \.[0-9]{3})? # milliseconds
                     (?P<timezone> # timezone offset
->>>>>>> 09363e91
 
                         Z | (?: \+|-)(?: [0-9]{2}:[0-9]{2})
 
@@ -396,12 +388,8 @@
             (?<minute> [0-9]{2} | -)?
             (?<second> [0-9]{2})?
 
-<<<<<<< HEAD
-            (?<timezone> # timezone offset
-=======
             (?: \.[0-9]{3})? # milliseconds
             (?P<timezone> # timezone offset
->>>>>>> 09363e91
 
                 Z | (?: \+|-)(?: [0-9]{4})
 
@@ -417,12 +405,8 @@
                 (?: (?<minute> [0-9]{2}) : | -)?
                 (?<second> [0-9]{2})?
 
-<<<<<<< HEAD
-                (?<timezone> # timezone offset
-=======
                 (?: \.[0-9]{3})? # milliseconds
                 (?P<timezone> # timezone offset
->>>>>>> 09363e91
 
                     Z | (?: \+|-)(?: [0-9]{2}:[0-9]{2})
 
