<?php

namespace Sabre\VObject;

<<<<<<< HEAD
use DateTimeImmutable;
=======
use DateTime;
use DateTimeZone;
use DateInterval;
use InvalidArgumentException;
use LogicException;
>>>>>>> 9b61b8f7

/**
 * DateTimeParser
 *
 * This class is responsible for parsing the several different date and time
 * formats iCalendar and vCards have.
 *
 * @copyright Copyright (C) 2007-2014 fruux GmbH (https://fruux.com/).
 * @author Evert Pot (http://evertpot.com/)
 * @license http://sabre.io/license/ Modified BSD License
 */
class DateTimeParser {

    /**
     * Parses an iCalendar (rfc5545) formatted datetime and returns a
     * DateTimeImmutable object
     *
     * Specifying a reference timezone is optional. It will only be used
     * if the non-UTC format is used. The argument is used as a reference, the
     * returned DateTimeImmutable object will still be in the UTC timezone.
     *
     * @param string $dt
     * @param DateTimeZone $tz
     * @return DateTimeImmutable
     */
<<<<<<< HEAD
    static function parseDateTime($dt, \DateTimeZone $tz = null) {
=======
    static public function parseDateTime($dt, DateTimeZone $tz = null) {
>>>>>>> 9b61b8f7

        // Format is YYYYMMDD + "T" + hhmmss
        $result = preg_match('/^([0-9]{4})([0-1][0-9])([0-3][0-9])T([0-2][0-9])([0-5][0-9])([0-5][0-9])([Z]?)$/',$dt,$matches);

        if (!$result) {
            throw new LogicException('The supplied iCalendar datetime value is incorrect: ' . $dt);
        }

        if ($matches[7]==='Z' || is_null($tz)) {
            $tz = new DateTimeZone('UTC');
        }
<<<<<<< HEAD
        $date = new DateTimeImmutable($matches[1] . '-' . $matches[2] . '-' . $matches[3] . ' ' . $matches[4] . ':' . $matches[5] .':' . $matches[6], $tz);
=======
        $date = new DateTime($matches[1] . '-' . $matches[2] . '-' . $matches[3] . ' ' . $matches[4] . ':' . $matches[5] .':' . $matches[6], $tz);
>>>>>>> 9b61b8f7

        // Still resetting the timezone, to normalize everything to UTC
        // $date->setTimeZone(new \DateTimeZone('UTC'));
        return $date;

    }

    /**
<<<<<<< HEAD
     * Parses an iCalendar (rfc5545) formatted date and returns a DateTimeImmutable object
     *
     * @param string $date
     * @return DateTimeImmutable
     */
    static function parseDate($date) {
=======
     * Parses an iCalendar (rfc5545) formatted date and returns a DateTime object.
     *
     * @param string $date
     * @param DateTimeZone $tz
     * @return DateTime
     */
    static public function parseDate($date, DateTimeZone $tz = null) {
>>>>>>> 9b61b8f7

        // Format is YYYYMMDD
        $result = preg_match('/^([0-9]{4})([0-1][0-9])([0-3][0-9])$/',$date,$matches);

        if (!$result) {
            throw new LogicException('The supplied iCalendar date value is incorrect: ' . $date);
        }

        if (is_null($tz)) {
            $tz = new DateTimeZone('UTC');
        }

<<<<<<< HEAD
        $date = new DateTimeImmutable($matches[1] . '-' . $matches[2] . '-' . $matches[3], new \DateTimeZone('UTC'));
=======
        $date = new DateTime($matches[1] . '-' . $matches[2] . '-' . $matches[3], $tz);
>>>>>>> 9b61b8f7
        return $date;

    }

    /**
     * Parses an iCalendar (RFC5545) formatted duration value.
     *
     * This method will either return a DateTimeInterval object, or a string
     * suitable for strtotime or DateTime::modify.
     *
     * @param string $duration
     * @param bool $asString
     * @return DateInterval|string
     */
    static function parseDuration($duration, $asString = false) {

        $result = preg_match('/^(?P<plusminus>\+|-)?P((?P<week>\d+)W)?((?P<day>\d+)D)?(T((?P<hour>\d+)H)?((?P<minute>\d+)M)?((?P<second>\d+)S)?)?$/', $duration, $matches);
        if (!$result) {
            throw new LogicException('The supplied iCalendar duration value is incorrect: ' . $duration);
        }

        if (!$asString) {
            $invert = false;
            if ($matches['plusminus']==='-') {
                $invert = true;
            }


            $parts = [
                'week',
                'day',
                'hour',
                'minute',
                'second',
            ];
            foreach($parts as $part) {
                $matches[$part] = isset($matches[$part])&&$matches[$part]?(int)$matches[$part]:0;
            }


            // We need to re-construct the $duration string, because weeks and
            // days are not supported by DateInterval in the same string.
            $duration = 'P';
            $days = $matches['day'];
            if ($matches['week']) {
                $days+=$matches['week']*7;
            }
            if ($days)
                $duration.=$days . 'D';

            if ($matches['minute'] || $matches['second'] || $matches['hour']) {
                $duration.='T';

                if ($matches['hour'])
                    $duration.=$matches['hour'].'H';

                if ($matches['minute'])
                    $duration.=$matches['minute'].'M';

                if ($matches['second'])
                    $duration.=$matches['second'].'S';

            }

            if ($duration==='P') {
                $duration = 'PT0S';
            }
            $iv = new DateInterval($duration);
            if ($invert) $iv->invert = true;

            return $iv;

        }



        $parts = [
            'week',
            'day',
            'hour',
            'minute',
            'second',
        ];

        $newDur = '';
        foreach($parts as $part) {
            if (isset($matches[$part]) && $matches[$part]) {
                $newDur.=' '.$matches[$part] . ' ' . $part . 's';
            }
        }

        $newDur = ($matches['plusminus']==='-'?'-':'+') . trim($newDur);
        if ($newDur === '+') {
            $newDur = '+0 seconds';
        };
        return $newDur;

    }

    /**
     * Parses either a Date or DateTime, or Duration value.
     *
     * @param string $date
<<<<<<< HEAD
     * @param DateTimeZone|string $referenceTZ
     * @return DateTimeImmutable|DateInterval
     */
    static function parse($date, $referenceTZ = null) {
=======
     * @param DateTimeZone|string $referenceTz
     * @return DateTime|DateInterval
     */
    static public function parse($date, $referenceTz = null) {
>>>>>>> 9b61b8f7

        if ($date[0]==='P' || ($date[0]==='-' && $date[1]==='P')) {
            return self::parseDuration($date);
        } elseif (strlen($date)===8) {
            return self::parseDate($date, $referenceTz);
        } else {
            return self::parseDateTime($date, $referenceTz);
        }

    }

    /**
     * This method parses a vCard date and or time value.
     *
     * This can be used for the DATE, DATE-TIME, TIMESTAMP and
     * DATE-AND-OR-TIME value.
     *
     * This method returns an array, not a DateTime value.
     *
     * The elements in the array are in the following order:
     * year, month, date, hour, minute, second, timezone
     *
     * Almost any part of the string may be omitted. It's for example legal to
     * just specify seconds, leave out the year, etc.
     *
     * Timezone is either returned as 'Z' or as '+08:00'
     *
     * For any non-specified values null is returned.
     *
     * List of date formats that are supported:
     * YYYY
     * YYYY-MM
     * YYYYMMDD
     * --MMDD
     * ---DD
     *
     * YYYY-MM-DD
     * --MM-DD
     * ---DD
     *
     * List of supported time formats:
     *
     * HH
     * HHMM
     * HHMMSS
     * -MMSS
     * --SS
     *
     * HH
     * HH:MM
     * HH:MM:SS
     * -MM:SS
     * --SS
     *
     * A full basic-format date-time string looks like :
     * 20130603T133901
     *
     * A full extended-format date-time string looks like :
     * 2013-06-03T13:39:01
     *
     * Times may be postfixed by a timezone offset. This can be either 'Z' for
     * UTC, or a string like -0500 or +1100.
     *
     * @param string $date
     * @return array
     */
    static function parseVCardDateTime($date) {

        $regex = '/^
            (?:  # date part
                (?:
                    (?: (?P<year> [0-9]{4}) (?: -)?| --)
                    (?P<month> [0-9]{2})?
                |---)
                (?P<date> [0-9]{2})?
            )?
            (?:T  # time part
                (?P<hour> [0-9]{2} | -)
                (?P<minute> [0-9]{2} | -)?
                (?P<second> [0-9]{2})?

                (?P<timezone> # timezone offset

                    Z | (?: \+|-)(?: [0-9]{4})

                )?

            )?
            $/x';


        if (!preg_match($regex, $date, $matches)) {

            // Attempting to parse the extended format.
            $regex = '/^
                (?: # date part
                    (?: (?P<year> [0-9]{4}) - | -- )
                    (?P<month> [0-9]{2}) -
                    (?P<date> [0-9]{2})
                )?
                (?:T # time part

                    (?: (?P<hour> [0-9]{2}) : | -)
                    (?: (?P<minute> [0-9]{2}) : | -)?
                    (?P<second> [0-9]{2})?

                    (?P<timezone> # timezone offset

                        Z | (?: \+|-)(?: [0-9]{2}:[0-9]{2})

                    )?

                )?
                $/x';

            if (!preg_match($regex, $date, $matches)) {
                throw new InvalidArgumentException('Invalid vCard date-time string: ' . $date);
            }

        }
        $parts = [
            'year',
            'month',
            'date',
            'hour',
            'minute',
            'second',
            'timezone'
        ];

        $result = [];
        foreach($parts as $part) {

            if (empty($matches[$part])) {
                $result[$part] = null;
            } elseif ($matches[$part] === '-' || $matches[$part] === '--') {
                $result[$part] = null;
            } else {
                $result[$part] = $matches[$part];
            }

        }

        return $result;

    }

    /**
     * This method parses a vCard TIME value.
     *
     * This method returns an array, not a DateTime value.
     *
     * The elements in the array are in the following order:
     * hour, minute, second, timezone
     *
     * Almost any part of the string may be omitted. It's for example legal to
     * just specify seconds, leave out the hour etc.
     *
     * Timezone is either returned as 'Z' or as '+08:00'
     *
     * For any non-specified values null is returned.
     *
     * List of supported time formats:
     *
     * HH
     * HHMM
     * HHMMSS
     * -MMSS
     * --SS
     *
     * HH
     * HH:MM
     * HH:MM:SS
     * -MM:SS
     * --SS
     *
     * A full basic-format time string looks like :
     * 133901
     *
     * A full extended-format time string looks like :
     * 13:39:01
     *
     * Times may be postfixed by a timezone offset. This can be either 'Z' for
     * UTC, or a string like -0500 or +11:00.
     *
     * @param string $date
     * @return array
     */
    static function parseVCardTime($date) {

        $regex = '/^
            (?P<hour> [0-9]{2} | -)
            (?P<minute> [0-9]{2} | -)?
            (?P<second> [0-9]{2})?

            (?P<timezone> # timezone offset

                Z | (?: \+|-)(?: [0-9]{4})

            )?
            $/x';


        if (!preg_match($regex, $date, $matches)) {

            // Attempting to parse the extended format.
            $regex = '/^
                (?: (?P<hour> [0-9]{2}) : | -)
                (?: (?P<minute> [0-9]{2}) : | -)?
                (?P<second> [0-9]{2})?

                (?P<timezone> # timezone offset

                    Z | (?: \+|-)(?: [0-9]{2}:[0-9]{2})

                )?
                $/x';

            if (!preg_match($regex, $date, $matches)) {
                throw new InvalidArgumentException('Invalid vCard time string: ' . $date);
            }

        }
        $parts = [
            'hour',
            'minute',
            'second',
            'timezone'
        ];

        $result = [];
        foreach($parts as $part) {

            if (empty($matches[$part])) {
                $result[$part] = null;
            } elseif ($matches[$part] === '-') {
                $result[$part] = null;
            } else {
                $result[$part] = $matches[$part];
            }

        }

        return $result;

    }
}<|MERGE_RESOLUTION|>--- conflicted
+++ resolved
@@ -2,15 +2,11 @@
 
 namespace Sabre\VObject;
 
-<<<<<<< HEAD
 use DateTimeImmutable;
-=======
-use DateTime;
 use DateTimeZone;
 use DateInterval;
 use InvalidArgumentException;
 use LogicException;
->>>>>>> 9b61b8f7
 
 /**
  * DateTimeParser
@@ -36,11 +32,7 @@
      * @param DateTimeZone $tz
      * @return DateTimeImmutable
      */
-<<<<<<< HEAD
-    static function parseDateTime($dt, \DateTimeZone $tz = null) {
-=======
-    static public function parseDateTime($dt, DateTimeZone $tz = null) {
->>>>>>> 9b61b8f7
+    static function parseDateTime($dt, DateTimeZone $tz = null) {
 
         // Format is YYYYMMDD + "T" + hhmmss
         $result = preg_match('/^([0-9]{4})([0-1][0-9])([0-3][0-9])T([0-2][0-9])([0-5][0-9])([0-5][0-9])([Z]?)$/',$dt,$matches);
@@ -52,35 +44,20 @@
         if ($matches[7]==='Z' || is_null($tz)) {
             $tz = new DateTimeZone('UTC');
         }
-<<<<<<< HEAD
         $date = new DateTimeImmutable($matches[1] . '-' . $matches[2] . '-' . $matches[3] . ' ' . $matches[4] . ':' . $matches[5] .':' . $matches[6], $tz);
-=======
-        $date = new DateTime($matches[1] . '-' . $matches[2] . '-' . $matches[3] . ' ' . $matches[4] . ':' . $matches[5] .':' . $matches[6], $tz);
->>>>>>> 9b61b8f7
-
-        // Still resetting the timezone, to normalize everything to UTC
-        // $date->setTimeZone(new \DateTimeZone('UTC'));
+
         return $date;
 
     }
 
     /**
-<<<<<<< HEAD
      * Parses an iCalendar (rfc5545) formatted date and returns a DateTimeImmutable object
-     *
-     * @param string $date
-     * @return DateTimeImmutable
-     */
-    static function parseDate($date) {
-=======
-     * Parses an iCalendar (rfc5545) formatted date and returns a DateTime object.
      *
      * @param string $date
      * @param DateTimeZone $tz
-     * @return DateTime
-     */
-    static public function parseDate($date, DateTimeZone $tz = null) {
->>>>>>> 9b61b8f7
+     * @return DateTimeImmutable
+     */
+    static function parseDate($date, DateTimeZone $tz = null) {
 
         // Format is YYYYMMDD
         $result = preg_match('/^([0-9]{4})([0-1][0-9])([0-3][0-9])$/',$date,$matches);
@@ -93,11 +70,8 @@
             $tz = new DateTimeZone('UTC');
         }
 
-<<<<<<< HEAD
-        $date = new DateTimeImmutable($matches[1] . '-' . $matches[2] . '-' . $matches[3], new \DateTimeZone('UTC'));
-=======
-        $date = new DateTime($matches[1] . '-' . $matches[2] . '-' . $matches[3], $tz);
->>>>>>> 9b61b8f7
+        $date = new DateTimeImmutable($matches[1] . '-' . $matches[2] . '-' . $matches[3], $tz);
+
         return $date;
 
     }
@@ -201,17 +175,10 @@
      * Parses either a Date or DateTime, or Duration value.
      *
      * @param string $date
-<<<<<<< HEAD
-     * @param DateTimeZone|string $referenceTZ
+     * @param DateTimeZone|string $referenceTz
      * @return DateTimeImmutable|DateInterval
      */
-    static function parse($date, $referenceTZ = null) {
-=======
-     * @param DateTimeZone|string $referenceTz
-     * @return DateTime|DateInterval
-     */
-    static public function parse($date, $referenceTz = null) {
->>>>>>> 9b61b8f7
+    static function parse($date, $referenceTz = null) {
 
         if ($date[0]==='P' || ($date[0]==='-' && $date[1]==='P')) {
             return self::parseDuration($date);
