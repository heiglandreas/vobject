--- conflicted
+++ resolved
@@ -8,11 +8,7 @@
  * A component represents a group of properties, such as VCALENDAR, VEVENT, or
  * VCARD.
  *
-<<<<<<< HEAD
- * @copyright Copyright (C) 2007-2013 fruux GmbH. All rights reserved.
-=======
- * @copyright Copyright (C) 2007-2014 fruux GmbH (https://fruux.com/).
->>>>>>> 344a3560
+ * @copyright Copyright (C) 2007-2014 fruux GmbH. All rights reserved.
  * @author Evert Pot (http://evertpot.com/)
  * @license http://sabre.io/license/ Modified BSD License
  */
