<?php

namespace Sabre\VObject;

/**
 * This class is used to determine new for a recurring event, when the next
 * events occur.
 *
 * This iterator may loop infinitely in the future, therefore it is important
 * that if you use this class, you set hard limits for the amount of iterations
 * you want to handle.
 *
 * Note that currently there is not full support for the entire iCalendar
 * specification, as it's very complex and contains a lot of permutations
 * that's not yet used very often in software.
 *
 * For the focus has been on features as they actually appear in Calendaring
 * software, but this may well get expanded as needed / on demand
 *
 * The following RRULE properties are supported
 *   * UNTIL
 *   * INTERVAL
 *   * COUNT
 *   * FREQ=DAILY
 *     * BYDAY
 *   * FREQ=WEEKLY
 *     * BYDAY
 *     * WKST
 *   * FREQ=MONTHLY
 *     * BYMONTHDAY
 *     * BYDAY
 *     * BYSETPOS
 *   * FREQ=YEARLY
 *     * BYMONTH
 *     * BYMONTHDAY (only if BYMONTH is also set)
 *     * BYDAY (only if BYMONTH is also set)
 *
 * Anything beyond this is 'undefined', which means that it may get ignored, or
 * you may get unexpected results. The effect is that in some applications the
 * specified recurrence may look incorrect, or is missing.
 *
 * @package Sabre
 * @subpackage VObject
 * @copyright Copyright (C) 2007-2012 Rooftop Solutions. All rights reserved.
 * @author Evert Pot (http://www.rooftopsolutions.nl/)
 * @license http://code.google.com/p/sabredav/wiki/License Modified BSD License
 */
class RecurrenceIterator implements \Iterator {

    /**
     * The initial event date
     *
     * @var DateTime
     */
    public $startDate;

    /**
     * The end-date of the initial event
     *
     * @var DateTime
     */
    public $endDate;

    /**
     * The 'current' recurrence.
     *
     * This will be increased for every iteration.
     *
     * @var DateTime
     */
    public $currentDate;


    /**
     * List of dates that are excluded from the rules.
     *
     * This list contains the items that have been overriden by the EXDATE
     * property.
     *
     * @var array
     */
    public $exceptionDates = array();

    /**
     * Base event
     *
     * @var Component\VEvent
     */
    public $baseEvent;

    /**
     * List of dates that are overridden by other events.
     * Similar to $overriddenEvents, but this just contains the original dates.
     *
     * @var array
     */
    public $overriddenDates = array();

    /**
     * list of events that are 'overridden'.
     *
     * This is an array of Component\VEvent objects.
     *
     * @var array
     */
    public $overriddenEvents = array();


    /**
     * Frequency is one of: secondly, minutely, hourly, daily, weekly, monthly,
     * yearly.
     *
     * @var string
     */
    public $frequency;

    /**
     * The last instance of this recurrence, inclusively
     *
     * @var DateTime|null
     */
    public $until;

    /**
     * The number of recurrences, or 'null' if infinitely recurring.
     *
     * @var int
     */
    public $count;

    /**
     * The interval.
     *
     * If for example frequency is set to daily, interval = 2 would mean every
     * 2 days.
     *
     * @var int
     */
    public $interval = 1;

    /**
     * Which seconds to recur.
     *
     * This is an array of integers (between 0 and 60)
     *
     * @var array
     */
    public $bySecond;

    /**
     * Which minutes to recur
     *
     * This is an array of integers (between 0 and 59)
     *
     * @var array
     */
    public $byMinute;

    /**
     * Which hours to recur
     *
     * This is an array of integers (between 0 and 23)
     *
     * @var array
     */
    public $byHour;

    /**
     * Which weekdays to recur.
     *
     * This is an array of weekdays
     *
     * This may also be preceeded by a positive or negative integer. If present,
     * this indicates the nth occurrence of a specific day within the monthly or
     * yearly rrule. For instance, -2TU indicates the second-last tuesday of
     * the month, or year.
     *
     * @var array
     */
    public $byDay;

    /**
     * Which days of the month to recur
     *
     * This is an array of days of the months (1-31). The value can also be
     * negative. -5 for instance means the 5th last day of the month.
     *
     * @var array
     */
    public $byMonthDay;

    /**
     * Which days of the year to recur.
     *
     * This is an array with days of the year (1 to 366). The values can also
     * be negative. For instance, -1 will always represent the last day of the
     * year. (December 31st).
     *
     * @var array
     */
    public $byYearDay;

    /**
     * Which week numbers to recur.
     *
     * This is an array of integers from 1 to 53. The values can also be
     * negative. -1 will always refer to the last week of the year.
     *
     * @var array
     */
    public $byWeekNo;

    /**
     * Which months to recur
     *
     * This is an array of integers from 1 to 12.
     *
     * @var array
     */
    public $byMonth;

    /**
     * Which items in an existing st to recur.
     *
     * These numbers work together with an existing by* rule. It specifies
     * exactly which items of the existing by-rule to filter.
     *
     * Valid values are 1 to 366 and -1 to -366. As an example, this can be
     * used to recur the last workday of the month.
     *
     * This would be done by setting frequency to 'monthly', byDay to
     * 'MO,TU,WE,TH,FR' and bySetPos to -1.
     *
     * @var array
     */
    public $bySetPos;

    /**
     * When a week starts
     *
     * @var string
     */
    public $weekStart = 'MO';

    /**
     * The current item in the list
     *
     * @var int
     */
    public $counter = 0;

    /**
     * Simple mapping from iCalendar day names to day numbers
     *
     * @var array
     */
    private $dayMap = array(
        'SU' => 0,
        'MO' => 1,
        'TU' => 2,
        'WE' => 3,
        'TH' => 4,
        'FR' => 5,
        'SA' => 6,
    );

    /**
     * Mappings between the day number and english day name.
     *
     * @var array
     */
    private $dayNames = array(
        0 => 'Sunday',
        1 => 'Monday',
        2 => 'Tuesday',
        3 => 'Wednesday',
        4 => 'Thursday',
        5 => 'Friday',
        6 => 'Saturday',
    );

    /**
     * If the current iteration of the event is an overriden event, this
     * property will hold the VObject
     *
     * @var Component
     */
    private $currentOverriddenEvent;

    /**
     * This property may contain the date of the next not-overridden event.
     * This date is calculated sometimes a bit early, before overridden events
     * are evaluated.
     *
     * @var DateTime
     */
    private $nextDate;

    /**
     * Creates the iterator
     *
     * You should pass a VCALENDAR component, as well as the UID of the event
     * we're going to traverse.
     *
     * @param Component $vcal
     * @param string|null $uid
     */
    public function __construct(Component $vcal, $uid=null) {

        if (is_null($uid)) {
            if ($vcal->name === 'VCALENDAR') {
                throw new \InvalidArgumentException('If you pass a VCALENDAR object, you must pass a uid argument as well');
            }
            $components = array($vcal);
            $uid = (string)$vcal->uid;
        } else {
            $components = $vcal->select('VEVENT');
        }
        foreach($components as $component) {
            if ((string)$component->uid == $uid) {
                if (isset($component->{'RECURRENCE-ID'})) {
                    $this->overriddenEvents[$component->DTSTART->getDateTime()->getTimeStamp()] = $component;
                    $this->overriddenDates[] = $component->{'RECURRENCE-ID'}->getDateTime();
                } else {
                    $this->baseEvent = $component;
                }
            }
        }
        if (!$this->baseEvent) {
            throw new \InvalidArgumentException('Could not find a base event with uid: ' . $uid);
        }

        $this->startDate = clone $this->baseEvent->DTSTART->getDateTime();

        $this->endDate = null;
        if (isset($this->baseEvent->DTEND)) {
            $this->endDate = clone $this->baseEvent->DTEND->getDateTime();
        } else {
            $this->endDate = clone $this->startDate;
            if (isset($this->baseEvent->DURATION)) {
<<<<<<< HEAD
                $this->endDate->add(DateTimeParser::parse($this->baseEvent->DURATION->value));
=======
                $this->endDate->add(Sabre_VObject_DateTimeParser::parse($this->baseEvent->DURATION->value));
            } elseif ($this->baseEvent->DTSTART->getDateType()===Sabre_VObject_Property_DateTime::DATE) {
                $this->endDate->modify('+1 day');
>>>>>>> 63ec15c9
            }
        }
        $this->currentDate = clone $this->startDate;

        $rrule = (string)$this->baseEvent->RRULE;

        $parts = explode(';', $rrule);

        // If no rrule was specified, we create a default setting
        if (!$rrule) {
            $this->frequency = 'daily';
            $this->count = 1;
        } else foreach($parts as $part) {

            list($key, $value) = explode('=', $part, 2);

            switch(strtoupper($key)) {

                case 'FREQ' :
                    if (!in_array(
                        strtolower($value),
                        array('secondly','minutely','hourly','daily','weekly','monthly','yearly')
                    )) {
                        throw new \InvalidArgumentException('Unknown value for FREQ=' . strtoupper($value));

                    }
                    $this->frequency = strtolower($value);
                    break;

                case 'UNTIL' :
                    $this->until = DateTimeParser::parse($value);
                    break;

                case 'COUNT' :
                    $this->count = (int)$value;
                    break;

                case 'INTERVAL' :
                    $this->interval = (int)$value;
                    break;

                case 'BYSECOND' :
                    $this->bySecond = explode(',', $value);
                    break;

                case 'BYMINUTE' :
                    $this->byMinute = explode(',', $value);
                    break;

                case 'BYHOUR' :
                    $this->byHour = explode(',', $value);
                    break;

                case 'BYDAY' :
                    $this->byDay = explode(',', strtoupper($value));
                    break;

                case 'BYMONTHDAY' :
                    $this->byMonthDay = explode(',', $value);
                    break;

                case 'BYYEARDAY' :
                    $this->byYearDay = explode(',', $value);
                    break;

                case 'BYWEEKNO' :
                    $this->byWeekNo = explode(',', $value);
                    break;

                case 'BYMONTH' :
                    $this->byMonth = explode(',', $value);
                    break;

                case 'BYSETPOS' :
                    $this->bySetPos = explode(',', $value);
                    break;

                case 'WKST' :
                    $this->weekStart = strtoupper($value);
                    break;

            }

        }

        // Parsing exception dates
        if (isset($this->baseEvent->EXDATE)) {
            foreach($this->baseEvent->EXDATE as $exDate) {

                foreach(explode(',', (string)$exDate) as $exceptionDate) {

                    $this->exceptionDates[] =
                        DateTimeParser::parse($exceptionDate, $this->startDate->getTimeZone());

                }

            }

        }

    }

    /**
     * Returns the current item in the list
     *
     * @return DateTime
     */
    public function current() {

        if (!$this->valid()) return null;
        return clone $this->currentDate;

    }

    /**
     * This method returns the startdate for the current iteration of the
     * event.
     *
     * @return DateTime
     */
    public function getDtStart() {

        if (!$this->valid()) return null;
        return clone $this->currentDate;

    }

    /**
     * This method returns the enddate for the current iteration of the
     * event.
     *
     * @return DateTime
     */
    public function getDtEnd() {

        if (!$this->valid()) return null;
        $dtEnd = clone $this->currentDate;
        $dtEnd->add( $this->startDate->diff( $this->endDate ) );
        return clone $dtEnd;

    }

    /**
     * Returns a VEVENT object with the updated start and end date.
     *
     * Any recurrence information is removed, and this function may return an
     * 'overridden' event instead.
     *
     * This method always returns a cloned instance.
     *
     * @return Component\VEvent
     */
    public function getEventObject() {

        if ($this->currentOverriddenEvent) {
            return clone $this->currentOverriddenEvent;
        }
        $event = clone $this->baseEvent;
        unset($event->RRULE);
        unset($event->EXDATE);
        unset($event->RDATE);
        unset($event->EXRULE);

        $event->DTSTART->setDateTime($this->getDTStart(), $event->DTSTART->getDateType());
        if (isset($event->DTEND)) {
            $event->DTEND->setDateTime($this->getDtEnd(), $event->DTSTART->getDateType());
        }
        if ($this->counter > 0) {
            $event->{'RECURRENCE-ID'} = (string)$event->DTSTART;
        }

        return $event;

    }

    /**
     * Returns the current item number
     *
     * @return int
     */
    public function key() {

        return $this->counter;

    }

    /**
     * Whether or not there is a 'next item'
     *
     * @return bool
     */
    public function valid() {

        if (!is_null($this->count)) {
            return $this->counter < $this->count;
        }
        if (!is_null($this->until)) {
            return $this->currentDate <= $this->until;
        }
        return true;

    }

    /**
     * Resets the iterator
     *
     * @return void
     */
    public function rewind() {

        $this->currentDate = clone $this->startDate;
        $this->counter = 0;

    }

    /**
     * This method allows you to quickly go to the next occurrence after the
     * specified date.
     *
     * Note that this checks the current 'endDate', not the 'stardDate'. This
     * means that if you forward to January 1st, the iterator will stop at the
     * first event that ends *after* January 1st.
     *
     * @param DateTime $dt
     * @return void
     */
    public function fastForward(\DateTime $dt) {

        while($this->valid() && $this->getDTEnd() <= $dt) {
            $this->next();
        }

    }

    /**
     * Returns true if this recurring event never ends.
     *
     * @return bool
     */
    public function isInfinite() {

        return !$this->count && !$this->until;

    }

    /**
     * Goes on to the next iteration
     *
     * @return void
     */
    public function next() {

        /*
        if (!is_null($this->count) && $this->counter >= $this->count) {
            $this->currentDate = null;
        }*/


        $previousStamp = $this->currentDate->getTimeStamp();

        while(true) {

            $this->currentOverriddenEvent = null;

            // If we have a next date 'stored', we use that
            if ($this->nextDate) {
                $this->currentDate = $this->nextDate;
                $currentStamp = $this->currentDate->getTimeStamp();
                $this->nextDate = null;
            } else {

                // Otherwise, we calculate it
                switch($this->frequency) {

                    case 'daily' :
                        $this->nextDaily();
                        break;

                    case 'weekly' :
                        $this->nextWeekly();
                        break;

                    case 'monthly' :
                        $this->nextMonthly();
                        break;

                    case 'yearly' :
                        $this->nextYearly();
                        break;

                }
                $currentStamp = $this->currentDate->getTimeStamp();

                // Checking exception dates
                foreach($this->exceptionDates as $exceptionDate) {
                    if ($this->currentDate == $exceptionDate) {
                        $this->counter++;
                        continue 2;
                    }
                }
                foreach($this->overriddenDates as $overriddenDate) {
                    if ($this->currentDate == $overriddenDate) {
                        continue 2;
                    }
                }

            }

            // Checking overridden events
            foreach($this->overriddenEvents as $index=>$event) {
                if ($index > $previousStamp && $index <= $currentStamp) {

                    // We're moving the 'next date' aside, for later use.
                    $this->nextDate = clone $this->currentDate;

                    $this->currentDate = $event->DTSTART->getDateTime();
                    $this->currentOverriddenEvent = $event;

                    break;
                }
            }

            break;

        }

        /*
        if (!is_null($this->until)) {
            if($this->currentDate > $this->until) {
                $this->currentDate = null;
            }
        }*/

        $this->counter++;

    }

    /**
     * Does the processing for advancing the iterator for daily frequency.
     *
     * @return void
     */
    protected function nextDaily() {

        if (!$this->byDay) {
            $this->currentDate->modify('+' . $this->interval . ' days');
            return;
        }

        $recurrenceDays = array();
        foreach($this->byDay as $byDay) {

            // The day may be preceeded with a positive (+n) or
            // negative (-n) integer. However, this does not make
            // sense in 'weekly' so we ignore it here.
            $recurrenceDays[] = $this->dayMap[substr($byDay,-2)];

        }

        do {

            $this->currentDate->modify('+' . $this->interval . ' days');

            // Current day of the week
            $currentDay = $this->currentDate->format('w');

        } while (!in_array($currentDay, $recurrenceDays));

    }

    /**
     * Does the processing for advancing the iterator for weekly frequency.
     *
     * @return void
     */
    protected function nextWeekly() {

        if (!$this->byDay) {
            $this->currentDate->modify('+' . $this->interval . ' weeks');
            return;
        }

        $recurrenceDays = array();
        foreach($this->byDay as $byDay) {

            // The day may be preceeded with a positive (+n) or
            // negative (-n) integer. However, this does not make
            // sense in 'weekly' so we ignore it here.
            $recurrenceDays[] = $this->dayMap[substr($byDay,-2)];

        }

        // Current day of the week
        $currentDay = $this->currentDate->format('w');

        // First day of the week:
        $firstDay = $this->dayMap[$this->weekStart];

        $time = array(
            $this->currentDate->format('H'),
            $this->currentDate->format('i'),
            $this->currentDate->format('s')
        );

        // Increasing the 'current day' until we find our next
        // occurrence.
        while(true) {

            $currentDay++;

            if ($currentDay>6) {
                $currentDay = 0;
            }

            // We need to roll over to the next week
            if ($currentDay === $firstDay) {
                $this->currentDate->modify('+' . $this->interval . ' weeks');

                // We need to go to the first day of this week, but only if we
                // are not already on this first day of this week.
                if($this->currentDate->format('w') != $firstDay) {
                    $this->currentDate->modify('last ' . $this->dayNames[$this->dayMap[$this->weekStart]]);
                    $this->currentDate->setTime($time[0],$time[1],$time[2]);
                }
            }

            // We have a match
            if (in_array($currentDay ,$recurrenceDays)) {
                $this->currentDate->modify($this->dayNames[$currentDay]);
                $this->currentDate->setTime($time[0],$time[1],$time[2]);
                break;
            }

        }

    }

    /**
     * Does the processing for advancing the iterator for monthly frequency.
     *
     * @return void
     */
    protected function nextMonthly() {

        $currentDayOfMonth = $this->currentDate->format('j');
        if (!$this->byMonthDay && !$this->byDay) {

            // If the current day is higher than the 28th, rollover can
            // occur to the next month. We Must skip these invalid
            // entries.
            if ($currentDayOfMonth < 29) {
                $this->currentDate->modify('+' . $this->interval . ' months');
            } else {
                $increase = 0;
                do {
                    $increase++;
                    $tempDate = clone $this->currentDate;
                    $tempDate->modify('+ ' . ($this->interval*$increase) . ' months');
                } while ($tempDate->format('j') != $currentDayOfMonth);
                $this->currentDate = $tempDate;
            }
            return;
        }

        while(true) {

            $occurrences = $this->getMonthlyOccurrences();

            foreach($occurrences as $occurrence) {

                // The first occurrence thats higher than the current
                // day of the month wins.
                if ($occurrence > $currentDayOfMonth) {
                    break 2;
                }

            }

            // If we made it all the way here, it means there were no
            // valid occurrences, and we need to advance to the next
            // month.
            $this->currentDate->modify('first day of this month');
            $this->currentDate->modify('+ ' . $this->interval . ' months');

            // This goes to 0 because we need to start counting at hte
            // beginning.
            $currentDayOfMonth = 0;

        }

        $this->currentDate->setDate($this->currentDate->format('Y'), $this->currentDate->format('n'), $occurrence);

    }

    /**
     * Does the processing for advancing the iterator for yearly frequency.
     *
     * @return void
     */
    protected function nextYearly() {

        $currentMonth = $this->currentDate->format('n');
        $currentYear = $this->currentDate->format('Y');
        $currentDayOfMonth = $this->currentDate->format('j');

        // No sub-rules, so we just advance by year
        if (!$this->byMonth) {

            // Unless it was a leap day!
            if ($currentMonth==2 && $currentDayOfMonth==29) {

                $counter = 0;
                do {
                    $counter++;
                    // Here we increase the year count by the interval, until
                    // we hit a date that's also in a leap year.
                    //
                    // We could just find the next interval that's dividable by
                    // 4, but that would ignore the rule that there's no leap
                    // year every year that's dividable by a 100, but not by
                    // 400. (1800, 1900, 2100). So we just rely on the datetime
                    // functions instead.
                    $nextDate = clone $this->currentDate;
                    $nextDate->modify('+ ' . ($this->interval*$counter) . ' years');
                } while ($nextDate->format('n')!=2);
                $this->currentDate = $nextDate;

                return;

            }

            // The easiest form
            $this->currentDate->modify('+' . $this->interval . ' years');
            return;

        }

        $currentMonth = $this->currentDate->format('n');
        $currentYear = $this->currentDate->format('Y');
        $currentDayOfMonth = $this->currentDate->format('j');

        $advancedToNewMonth = false;

        // If we got a byDay or getMonthDay filter, we must first expand
        // further.
        if ($this->byDay || $this->byMonthDay) {

            while(true) {

                $occurrences = $this->getMonthlyOccurrences();

                foreach($occurrences as $occurrence) {

                    // The first occurrence that's higher than the current
                    // day of the month wins.
                    // If we advanced to the next month or year, the first
                    // occurrence is always correct.
                    if ($occurrence > $currentDayOfMonth || $advancedToNewMonth) {
                        break 2;
                    }

                }

                // If we made it here, it means we need to advance to
                // the next month or year.
                $currentDayOfMonth = 1;
                $advancedToNewMonth = true;
                do {

                    $currentMonth++;
                    if ($currentMonth>12) {
                        $currentYear+=$this->interval;
                        $currentMonth = 1;
                    }
                } while (!in_array($currentMonth, $this->byMonth));

                $this->currentDate->setDate($currentYear, $currentMonth, $currentDayOfMonth);

            }

            // If we made it here, it means we got a valid occurrence
            $this->currentDate->setDate($currentYear, $currentMonth, $occurrence);
            return;

        } else {

            // These are the 'byMonth' rules, if there are no byDay or
            // byMonthDay sub-rules.
            do {

                $currentMonth++;
                if ($currentMonth>12) {
                    $currentYear+=$this->interval;
                    $currentMonth = 1;
                }
            } while (!in_array($currentMonth, $this->byMonth));
            $this->currentDate->setDate($currentYear, $currentMonth, $currentDayOfMonth);

            return;

        }

    }

    /**
     * Returns all the occurrences for a monthly frequency with a 'byDay' or
     * 'byMonthDay' expansion for the current month.
     *
     * The returned list is an array of integers with the day of month (1-31).
     *
     * @return array
     */
    protected function getMonthlyOccurrences() {

        $startDate = clone $this->currentDate;

        $byDayResults = array();

        // Our strategy is to simply go through the byDays, advance the date to
        // that point and add it to the results.
        if ($this->byDay) foreach($this->byDay as $day) {

            $dayName = $this->dayNames[$this->dayMap[substr($day,-2)]];

            // Dayname will be something like 'wednesday'. Now we need to find
            // all wednesdays in this month.
            $dayHits = array();

            $checkDate = clone $startDate;
            $checkDate->modify('first day of this month');
            $checkDate->modify($dayName);

            do {
                $dayHits[] = $checkDate->format('j');
                $checkDate->modify('next ' . $dayName);
            } while ($checkDate->format('n') === $startDate->format('n'));

            // So now we have 'all wednesdays' for month. It is however
            // possible that the user only really wanted the 1st, 2nd or last
            // wednesday.
            if (strlen($day)>2) {
                $offset = (int)substr($day,0,-2);

                if ($offset>0) {
                    // It is possible that the day does not exist, such as a
                    // 5th or 6th wednesday of the month.
                    if (isset($dayHits[$offset-1])) {
                        $byDayResults[] = $dayHits[$offset-1];
                    }
                } else {

                    // if it was negative we count from the end of the array
                    $byDayResults[] = $dayHits[count($dayHits) + $offset];
                }
            } else {
                // There was no counter (first, second, last wednesdays), so we
                // just need to add the all to the list).
                $byDayResults = array_merge($byDayResults, $dayHits);

            }

        }

        $byMonthDayResults = array();
        if ($this->byMonthDay) foreach($this->byMonthDay as $monthDay) {

            // Removing values that are out of range for this month
            if ($monthDay > $startDate->format('t') ||
                $monthDay < 0-$startDate->format('t')) {
                    continue;
            }
            if ($monthDay>0) {
                $byMonthDayResults[] = $monthDay;
            } else {
                // Negative values
                $byMonthDayResults[] = $startDate->format('t') + 1 + $monthDay;
            }
        }

        // If there was just byDay or just byMonthDay, they just specify our
        // (almost) final list. If both were provided, then byDay limits the
        // list.
        if ($this->byMonthDay && $this->byDay) {
            $result = array_intersect($byMonthDayResults, $byDayResults);
        } elseif ($this->byMonthDay) {
            $result = $byMonthDayResults;
        } else {
            $result = $byDayResults;
        }
        $result = array_unique($result);
        sort($result, SORT_NUMERIC);

        // The last thing that needs checking is the BYSETPOS. If it's set, it
        // means only certain items in the set survive the filter.
        if (!$this->bySetPos) {
            return $result;
        }

        $filteredResult = array();
        foreach($this->bySetPos as $setPos) {

            if ($setPos<0) {
                $setPos = count($result)-($setPos+1);
            }
            if (isset($result[$setPos-1])) {
                $filteredResult[] = $result[$setPos-1];
            }
        }

        sort($filteredResult, SORT_NUMERIC);
        return $filteredResult;

    }


}
<|MERGE_RESOLUTION|>--- conflicted
+++ resolved
@@ -338,13 +338,9 @@
         } else {
             $this->endDate = clone $this->startDate;
             if (isset($this->baseEvent->DURATION)) {
-<<<<<<< HEAD
                 $this->endDate->add(DateTimeParser::parse($this->baseEvent->DURATION->value));
-=======
-                $this->endDate->add(Sabre_VObject_DateTimeParser::parse($this->baseEvent->DURATION->value));
-            } elseif ($this->baseEvent->DTSTART->getDateType()===Sabre_VObject_Property_DateTime::DATE) {
+            } elseif ($this->baseEvent->DTSTART->getDateType()===Property\DateTime::DATE) {
                 $this->endDate->modify('+1 day');
->>>>>>> 63ec15c9
             }
         }
         $this->currentDate = clone $this->startDate;
