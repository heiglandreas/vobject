<?php

namespace Sabre\VObject;

/**
 * This class is used to determine new for a recurring event, when the next
 * events occur.
 *
 * This iterator may loop infinitely in the future, therefore it is important
 * that if you use this class, you set hard limits for the amount of iterations
 * you want to handle.
 *
 * Note that currently there is not full support for the entire iCalendar
 * specification, as it's very complex and contains a lot of permutations
 * that's not yet used very often in software.
 *
 * For the focus has been on features as they actually appear in Calendaring
 * software, but this may well get expanded as needed / on demand
 *
 * The following RRULE properties are supported
 *   * UNTIL
 *   * INTERVAL
 *   * COUNT
 *   * FREQ=DAILY
 *     * BYDAY
 *     * BYHOUR
 *     * BYMONTH
 *   * FREQ=WEEKLY
 *     * BYDAY
 *     * BYHOUR
 *     * WKST
 *   * FREQ=MONTHLY
 *     * BYMONTHDAY
 *     * BYDAY
 *     * BYSETPOS
 *   * FREQ=YEARLY
 *     * BYMONTH
 *     * BYMONTHDAY (only if BYMONTH is also set)
 *     * BYDAY (only if BYMONTH is also set)
 *
 * Anything beyond this is 'undefined', which means that it may get ignored, or
 * you may get unexpected results. The effect is that in some applications the
 * specified recurrence may look incorrect, or is missing.
 *
 * The recurrence iterator also does not yet support THISANDFUTURE.
 *
 * @copyright Copyright (C) 2007-2014 fruux GmbH (https://fruux.com/).
 * @author Evert Pot (http://evertpot.com/)
 * @license http://code.google.com/p/sabredav/wiki/License Modified BSD License
 */
class RecurrenceIterator implements \Iterator {

    /**
     * The initial event date
     *
     * @var \DateTime
     */
    public $startDate;

    /**
     * The end-date of the initial event
     *
     * @var \DateTime
     */
    public $endDate;

    /**
     * The 'current' recurrence.
     *
     * This will be increased for every iteration.
     *
     * @var \DateTime
     */
    public $currentDate;

    /**
     * List of dates that are excluded from the rules.
     *
     * This list contains the items that have been overriden by the EXDATE
     * property.
     *
     * @var array
     */
    public $exceptionDates = array();

    /**
     * Base event
     *
     * @var Component\VEvent
     */
    public $baseEvent;

    /**
     * List of dates that are overridden by other events.
     * Similar to $overriddenEvents, but this just contains the original dates.
     *
     * @var array
     */
    public $overriddenDates = array();

    /**
     * list of events that are 'overridden'.
     *
     * This is an array of Component\VEvent objects.
     *
     * @var array
     */
    public $overriddenEvents = array();

    /**
     * Frequency is one of: secondly, minutely, hourly, daily, weekly, monthly,
     * yearly.
     *
     * @var string
     */
    public $frequency;

    /**
     * The last instance of this recurrence, inclusively
     *
     * @var \DateTime|null
     */
    public $until;

    /**
     * The number of recurrences, or 'null' if infinitely recurring.
     *
     * @var int
     */
    public $count;

    /**
     * The interval.
     *
     * If for example frequency is set to daily, interval = 2 would mean every
     * 2 days.
     *
     * @var int
     */
    public $interval = 1;

    /**
     * Which seconds to recur.
     *
     * This is an array of integers (between 0 and 60)
     *
     * @var array
     */
    public $bySecond;

    /**
     * Which minutes to recur
     *
     * This is an array of integers (between 0 and 59)
     *
     * @var array
     */
    public $byMinute;

    /**
     * Which hours to recur
     *
     * This is an array of integers (between 0 and 23)
     *
     * @var array
     */
    public $byHour;

    /**
     * Which weekdays to recur.
     *
     * This is an array of weekdays
     *
     * This may also be preceeded by a positive or negative integer. If present,
     * this indicates the nth occurrence of a specific day within the monthly or
     * yearly rrule. For instance, -2TU indicates the second-last tuesday of
     * the month, or year.
     *
     * @var array
     */
    public $byDay;

    /**
     * Which days of the month to recur
     *
     * This is an array of days of the months (1-31). The value can also be
     * negative. -5 for instance means the 5th last day of the month.
     *
     * @var array
     */
    public $byMonthDay;

    /**
     * Which days of the year to recur.
     *
     * This is an array with days of the year (1 to 366). The values can also
     * be negative. For instance, -1 will always represent the last day of the
     * year. (December 31st).
     *
     * @var array
     */
    public $byYearDay;

    /**
     * Which week numbers to recur.
     *
     * This is an array of integers from 1 to 53. The values can also be
     * negative. -1 will always refer to the last week of the year.
     *
     * @var array
     */
    public $byWeekNo;

    /**
     * Which months to recur
     *
     * This is an array of integers from 1 to 12.
     *
     * @var array
     */
    public $byMonth;

    /**
     * Which items in an existing st to recur.
     *
     * These numbers work together with an existing by* rule. It specifies
     * exactly which items of the existing by-rule to filter.
     *
     * Valid values are 1 to 366 and -1 to -366. As an example, this can be
     * used to recur the last workday of the month.
     *
     * This would be done by setting frequency to 'monthly', byDay to
     * 'MO,TU,WE,TH,FR' and bySetPos to -1.
     *
     * @var array
     */
    public $bySetPos;

    /**
     * When a week starts
     *
     * @var string
     */
    public $weekStart = 'MO';

    /**
     * The current item in the list
     *
     * @var int
     */
    public $counter = 0;

    /**
     * Simple mapping from iCalendar day names to day numbers
     *
     * @var array
     */
    private $dayMap = array(
        'SU' => 0,
        'MO' => 1,
        'TU' => 2,
        'WE' => 3,
        'TH' => 4,
        'FR' => 5,
        'SA' => 6,
    );

    /**
     * Mappings between the day number and english day name.
     *
     * @var array
     */
    private $dayNames = array(
        0 => 'Sunday',
        1 => 'Monday',
        2 => 'Tuesday',
        3 => 'Wednesday',
        4 => 'Thursday',
        5 => 'Friday',
        6 => 'Saturday',
    );

    /**
     * If the current iteration of the event is an overriden event, this
     * property will hold the VObject
     *
     * @var Component
     */
    private $currentOverriddenEvent;

    /**
     * This property may contain the date of the next not-overridden event.
     * This date is calculated sometimes a bit early, before overridden events
     * are evaluated.
     *
     * @var \DateTime
     */
    private $nextDate;

    /**
     * This counts the number of overridden events we've handled so far
     *
     * @var int
     */
    private $handledOverridden = 0;

    /**
     * Creates the iterator
     *
     * You should pass a VCALENDAR component, as well as the UID of the event
     * we're going to traverse.
     *
     * @param Component $vcal
     * @param string|null $uid
     */
    public function __construct(Component $vcal, $uid=null) {

        if (is_null($uid)) {
            if ($vcal instanceof Component\VCalendar) {
                throw new \InvalidArgumentException('If you pass a VCALENDAR object, you must pass a uid argument as well');
            }
            $components = array($vcal);
            $uid = (string)$vcal->uid;
        } else {
            $components = $vcal->select('VEVENT');
        }
        foreach($components as $component) {
            if ((string)$component->uid == $uid) {
                if (isset($component->{'RECURRENCE-ID'})) {
                    $this->overriddenEvents[$component->DTSTART->getDateTime()->getTimeStamp()] = $component;
                    $this->overriddenDates[] = $component->{'RECURRENCE-ID'}->getDateTime();
                } else {
                    $this->baseEvent = $component;
                }
            }
        }

        ksort($this->overriddenEvents);

        if (!$this->baseEvent) {
            // No base event was found. CalDAV does allow cases where only
            // overridden instances are stored.
            //
            // In this barticular case, we're just going to grab the first
            // event and use that instead. This may not always give the
            // desired result.
            if (!count($this->overriddenEvents)) {
                throw new \InvalidArgumentException('Could not find an event with uid: ' . $uid);
            }
            ksort($this->overriddenEvents, SORT_NUMERIC);
            $this->baseEvent = array_shift($this->overriddenEvents);
        }

        $this->startDate = clone $this->baseEvent->DTSTART->getDateTime();

        $this->endDate = null;
        if (isset($this->baseEvent->DTEND)) {
            $this->endDate = clone $this->baseEvent->DTEND->getDateTime();
        } else {
            $this->endDate = clone $this->startDate;
            if (isset($this->baseEvent->DURATION)) {
                $this->endDate->add(DateTimeParser::parse((string)$this->baseEvent->DURATION));
            } elseif (!$this->baseEvent->DTSTART->hasTime()) {
                $this->endDate->modify('+1 day');
            }
        }
        $this->currentDate = clone $this->startDate;

        $rrule = $this->baseEvent->RRULE;

        // If no rrule was specified, we create a default setting
        if (!$rrule) {
            $this->frequency = 'daily';
            $this->count = 1;
        } else foreach($rrule->getParts() as $key=>$value) {

            switch($key) {

                case 'FREQ' :
                    if (!in_array(
                        strtolower($value),
                        array('secondly','minutely','hourly','daily','weekly','monthly','yearly')
                    )) {
                        throw new \InvalidArgumentException('Unknown value for FREQ=' . strtoupper($value));

                    }
                    $this->frequency = strtolower($value);
                    break;

                case 'UNTIL' :
                    $this->until = DateTimeParser::parse($value, $this->startDate->getTimezone());

                    // In some cases events are generated with an UNTIL=
                    // parameter before the actual start of the event.
                    //
                    // Not sure why this is happening. We assume that the
                    // intention was that the event only recurs once.
                    //
                    // So we are modifying the parameter so our code doesn't
                    // break.
                    if($this->until < $this->baseEvent->DTSTART->getDateTime()) {
                        $this->until = $this->baseEvent->DTSTART->getDateTime();
                    }
                    break;

                case 'COUNT' :
                    $this->count = (int)$value;
                    break;

                case 'INTERVAL' :
                    $this->interval = (int)$value;
                    if ($this->interval < 1) {
                        throw new \InvalidArgumentException('INTERVAL in RRULE must be a positive integer!');
                    }
                    break;

                case 'BYSECOND' :
                    $this->bySecond = (array)$value;
                    break;

                case 'BYMINUTE' :
                    $this->byMinute = (array)$value;
                    break;

                case 'BYHOUR' :
                    $this->byHour = (array)$value;
                    break;

                case 'BYDAY' :
                    $this->byDay = (array)$value;
                    break;

                case 'BYMONTHDAY' :
                    $this->byMonthDay = (array)$value;
                    break;

                case 'BYYEARDAY' :
                    $this->byYearDay = (array)$value;
                    break;

                case 'BYWEEKNO' :
                    $this->byWeekNo = (array)$value;
                    break;

                case 'BYMONTH' :
                    $this->byMonth = (array)$value;
                    break;

                case 'BYSETPOS' :
                    $this->bySetPos = (array)$value;
                    break;

                case 'WKST' :
                    $this->weekStart = strtoupper($value);
                    break;

            }

        }

        // Parsing exception dates
        if (isset($this->baseEvent->EXDATE)) {
            foreach($this->baseEvent->EXDATE as $exDate) {

                foreach(explode(',', (string)$exDate) as $exceptionDate) {

                    try {
                        $this->exceptionDates[] =
                            DateTimeParser::parse($exceptionDate, $this->startDate->getTimeZone());
                    } catch (\LogicException $e) {
                    }

                }

            }

        }

    }

    /**
     * Returns the current item in the list
     *
     * @return \DateTime
     */
    public function current() {

        if (!$this->valid()) return null;
        return clone $this->currentDate;

    }

    /**
     * This method returns the startdate for the current iteration of the
     * event.
     *
     * @return \DateTime
     */
    public function getDtStart() {

        if (!$this->valid()) return null;
        return clone $this->currentDate;

    }

    /**
     * This method returns the enddate for the current iteration of the
     * event.
     *
     * @return \DateTime
     */
    public function getDtEnd() {

        if (!$this->valid()) return null;
        $dtEnd = clone $this->currentDate;
        $dtEnd->add( $this->startDate->diff( $this->endDate ) );
        return clone $dtEnd;

    }

    /**
     * Returns a VEVENT object with the updated start and end date.
     *
     * Any recurrence information is removed, and this function may return an
     * 'overridden' event instead.
     *
     * This method always returns a cloned instance.
     *
     * @return Component\VEvent
     */
    public function getEventObject() {

        if ($this->currentOverriddenEvent) {
            return clone $this->currentOverriddenEvent;
        }
        $event = clone $this->baseEvent;
        unset($event->RRULE);
        unset($event->EXDATE);
        unset($event->RDATE);
        unset($event->EXRULE);

        $event->DTSTART->setDateTime($this->getDTStart());
        if (isset($event->DTEND)) {
            $event->DTEND->setDateTime($this->getDtEnd());
        }
        if ($this->counter > 0) {
            $event->{'RECURRENCE-ID'} = (string)$event->DTSTART;
        }

        return $event;

    }

    /**
     * Returns the current item number
     *
     * @return int
     */
    public function key() {

        return $this->counter;

    }

    /**
     * Whether or not there is a 'next item'
     *
     * @return bool
     */
    public function valid() {

        if (!is_null($this->count)) {
            return $this->counter < $this->count;
        }
        if (!is_null($this->until) && $this->currentDate > $this->until) {

            // Need to make sure there's no overridden events past the
            // until date.
            foreach($this->overriddenEvents as $overriddenEvent) {

                if ($overriddenEvent->DTSTART->getDateTime() >= $this->currentDate) {

                    return true;
                }
            }
            return false;
        }
        return true;

    }

    /**
     * Resets the iterator
     *
     * @return void
     */
    public function rewind() {

        $this->currentDate = clone $this->startDate;
        $this->counter = 0;

    }

    /**
     * This method allows you to quickly go to the next occurrence after the
     * specified date.
     *
     * Note that this checks the current 'endDate', not the 'stardDate'. This
     * means that if you forward to January 1st, the iterator will stop at the
     * first event that ends *after* January 1st.
     *
     * @param \DateTime $dt
     * @return void
     */
    public function fastForward(\DateTime $dt) {

        while($this->valid() && $this->getDTEnd() <= $dt) {
            $this->next();
        }

    }

    /**
     * Returns true if this recurring event never ends.
     *
     * @return bool
     */
    public function isInfinite() {

        return !$this->count && !$this->until;

    }

    /**
     * Goes on to the next iteration
     *
     * @return void
     */
    public function next() {

        $previousStamp = $this->currentDate->getTimeStamp();

        // Finding the next overridden event in line, and storing that for
        // later use.
        $overriddenEvent = null;
        $overriddenDate = null;
        $this->currentOverriddenEvent = null;

        foreach($this->overriddenEvents as $index=>$event) {
            if ($index > $previousStamp) {
                $overriddenEvent = $event;
                $overriddenDate = clone $event->DTSTART->getDateTime();
                break;
            }
        }

        // If we have a stored 'next date', we will use that.
        if ($this->nextDate) {
            if (!$overriddenDate || $this->nextDate < $overriddenDate) {
                $this->currentDate = $this->nextDate;
                $currentStamp = $this->currentDate->getTimeStamp();
                $this->nextDate = null;
            } else {
                $this->currentDate = clone $overriddenDate;
                $this->currentOverriddenEvent = $overriddenEvent;
            }
            $this->counter++;
            return;
        }

        while(true) {

            // Otherwise, we find the next event in the normal RRULE
            // sequence.
            switch($this->frequency) {

                case 'hourly' :
                    $this->nextHourly();
                    break;

                case 'daily' :
                    $this->nextDaily();
                    break;

                case 'weekly' :
                    $this->nextWeekly();
                    break;

                case 'monthly' :
                    $this->nextMonthly();
                    break;

                case 'yearly' :
                    $this->nextYearly();
                    break;

            }
            $currentStamp = $this->currentDate->getTimeStamp();

            // Checking exception dates
            foreach($this->exceptionDates as $exceptionDate) {
                if ($this->currentDate == $exceptionDate) {
                    $this->counter++;
                    continue 2;
                }
            }
            foreach($this->overriddenDates as $check) {
                if ($this->currentDate == $check) {
                    continue 2;
                }
            }
            break;

        }



        // Is the date we have actually higher than the next overiddenEvent?
        if ($overriddenDate && $this->currentDate > $overriddenDate) {
            $this->nextDate = clone $this->currentDate;
            $this->currentDate = clone $overriddenDate;
            $this->currentOverriddenEvent = $overriddenEvent;
            $this->handledOverridden++;
        }
        $this->counter++;


        /*
         * If we have overridden events left in the queue, but our counter is
         * running out, we should grab one of those.
         */
        if (!is_null($overriddenEvent) && !is_null($this->count) && count($this->overriddenEvents) - $this->handledOverridden >= ($this->count - $this->counter)) {

            $this->currentOverriddenEvent = $overriddenEvent;
            $this->currentDate = clone $overriddenDate;
            $this->handledOverridden++;

        }

    }

    /**
     * Does the processing for advancing the iterator for hourly frequency.
     *
     * @return void
     */
    protected function nextHourly() {

        if (!$this->byHour) {
            $this->currentDate->modify('+' . $this->interval . ' hours');
            return;
        }
        // @codeCoverageIgnoreStart
    }
    // @codeCoverageIgnoreEnd

    /**
     * Does the processing for advancing the iterator for daily frequency.
     *
     * @return void
     */
    protected function nextDaily() {

        if (!$this->byHour && !$this->byDay) {
            $this->currentDate->modify('+' . $this->interval . ' days');
            return;
        }

        if (isset($this->byHour)) {
            $recurrenceHours = $this->getHours();
        }

        if (isset($this->byDay)) {
            $recurrenceDays = $this->getDays();
        }

        if (isset($this->byMonth)) {
            $recurrenceMonths = $this->getMonths();
        }

        do {
            if ($this->byHour) {
                if ($this->currentDate->format('G') == '23') {
                    // to obey the interval rule
                    $this->currentDate->modify('+' . $this->interval-1 . ' days');
                }

                $this->currentDate->modify('+1 hours');

            } else {
                $this->currentDate->modify('+' . $this->interval . ' days');

            }

            // Current month of the year
            $currentMonth = $this->currentDate->format('n');

            // Current day of the week
            $currentDay = $this->currentDate->format('w');

            // Current hour of the day
            $currentHour = $this->currentDate->format('G');

        } while (($this->byDay && !in_array($currentDay, $recurrenceDays)) || ($this->byHour && !in_array($currentHour, $recurrenceHours)) || ($this->byMonth && !in_array($currentMonth, $recurrenceMonths)));

    }

    /**
     * Does the processing for advancing the iterator for weekly frequency.
     *
     * @return void
     */
    protected function nextWeekly() {

        if (!$this->byHour && !$this->byDay) {
            $this->currentDate->modify('+' . $this->interval . ' weeks');
            return;
        }

        if ($this->byHour) {
            $recurrenceHours = $this->getHours();
        }

        if ($this->byDay) {
            $recurrenceDays = $this->getDays();
        }

        // First day of the week:
        $firstDay = $this->dayMap[$this->weekStart];

        do {

            if ($this->byHour) {
                $this->currentDate->modify('+1 hours');
            } else {
                $this->currentDate->modify('+1 days');
            }

            // Current day of the week
            $currentDay = (int) $this->currentDate->format('w');

            // Current hour of the day
            $currentHour = (int) $this->currentDate->format('G');

            // We need to roll over to the next week
            if ($currentDay === $firstDay && (!$this->byHour || $currentHour == '0')) {
                $this->currentDate->modify('+' . $this->interval-1 . ' weeks');

                // We need to go to the first day of this week, but only if we
                // are not already on this first day of this week.
                if($this->currentDate->format('w') != $firstDay) {
                    $this->currentDate->modify('last ' . $this->dayNames[$this->dayMap[$this->weekStart]]);
                }
            }

            // We have a match
        } while (($this->byDay && !in_array($currentDay, $recurrenceDays)) || ($this->byHour && !in_array($currentHour, $recurrenceHours)));
    }

    /**
     * Does the processing for advancing the iterator for monthly frequency.
     *
     * @return void
     */
    protected function nextMonthly() {

        $currentDayOfMonth = $this->currentDate->format('j');
        if (!$this->byMonthDay && !$this->byDay) {

            // If the current day is higher than the 28th, rollover can
            // occur to the next month. We Must skip these invalid
            // entries.
            if ($currentDayOfMonth < 29) {
                $this->currentDate->modify('+' . $this->interval . ' months');
            } else {
                $increase = 0;
                do {
                    $increase++;
                    $tempDate = clone $this->currentDate;
                    $tempDate->modify('+ ' . ($this->interval*$increase) . ' months');
                } while ($tempDate->format('j') != $currentDayOfMonth);
                $this->currentDate = $tempDate;
            }
            return;
        }

        while(true) {

            $occurrences = $this->getMonthlyOccurrences();

            foreach($occurrences as $occurrence) {

                // The first occurrence thats higher than the current
                // day of the month wins.
                if ($occurrence > $currentDayOfMonth) {
                    break 2;
                }

            }

            // If we made it all the way here, it means there were no
            // valid occurrences, and we need to advance to the next
            // month.
<<<<<<< HEAD
            $this->currentDate = new \DateTime($this->currentDate->format('Y-m-1'));
=======
            //
            // This line does not currently work in hhvm. Temporary workaround
            // follows:
            // $this->currentDate->modify('first day of this month');
            $this->currentDate = new \DateTime($this->currentDate->format('Y-m-1'));
            // end of workaround
>>>>>>> 07de5e6c
            $this->currentDate->modify('+ ' . $this->interval . ' months');

            // This goes to 0 because we need to start counting at hte
            // beginning.
            $currentDayOfMonth = 0;

        }

        $this->currentDate->setDate($this->currentDate->format('Y'), $this->currentDate->format('n'), $occurrence);

    }

    /**
     * Does the processing for advancing the iterator for yearly frequency.
     *
     * @return void
     */
    protected function nextYearly() {

        $currentMonth = $this->currentDate->format('n');
        $currentYear = $this->currentDate->format('Y');
        $currentDayOfMonth = $this->currentDate->format('j');

        // No sub-rules, so we just advance by year
        if (!$this->byMonth) {

            // Unless it was a leap day!
            if ($currentMonth==2 && $currentDayOfMonth==29) {

                $counter = 0;
                do {
                    $counter++;
                    // Here we increase the year count by the interval, until
                    // we hit a date that's also in a leap year.
                    //
                    // We could just find the next interval that's dividable by
                    // 4, but that would ignore the rule that there's no leap
                    // year every year that's dividable by a 100, but not by
                    // 400. (1800, 1900, 2100). So we just rely on the datetime
                    // functions instead.
                    $nextDate = clone $this->currentDate;
                    $nextDate->modify('+ ' . ($this->interval*$counter) . ' years');
                } while ($nextDate->format('n')!=2);
                $this->currentDate = $nextDate;

                return;

            }

            // The easiest form
            $this->currentDate->modify('+' . $this->interval . ' years');
            return;

        }

        $currentMonth = $this->currentDate->format('n');
        $currentYear = $this->currentDate->format('Y');
        $currentDayOfMonth = $this->currentDate->format('j');

        $advancedToNewMonth = false;

        // If we got a byDay or getMonthDay filter, we must first expand
        // further.
        if ($this->byDay || $this->byMonthDay) {

            while(true) {

                $occurrences = $this->getMonthlyOccurrences();

                foreach($occurrences as $occurrence) {

                    // The first occurrence that's higher than the current
                    // day of the month wins.
                    // If we advanced to the next month or year, the first
                    // occurrence is always correct.
                    if ($occurrence > $currentDayOfMonth || $advancedToNewMonth) {
                        break 2;
                    }

                }

                // If we made it here, it means we need to advance to
                // the next month or year.
                $currentDayOfMonth = 1;
                $advancedToNewMonth = true;
                do {

                    $currentMonth++;
                    if ($currentMonth>12) {
                        $currentYear+=$this->interval;
                        $currentMonth = 1;
                    }
                } while (!in_array($currentMonth, $this->byMonth));

                $this->currentDate->setDate($currentYear, $currentMonth, $currentDayOfMonth);

            }

            // If we made it here, it means we got a valid occurrence
            $this->currentDate->setDate($currentYear, $currentMonth, $occurrence);
            return;

        } else {

            // These are the 'byMonth' rules, if there are no byDay or
            // byMonthDay sub-rules.
            do {

                $currentMonth++;
                if ($currentMonth>12) {
                    $currentYear+=$this->interval;
                    $currentMonth = 1;
                }
            } while (!in_array($currentMonth, $this->byMonth));
            $this->currentDate->setDate($currentYear, $currentMonth, $currentDayOfMonth);

            return;

        }

    }

    /**
     * Returns all the occurrences for a monthly frequency with a 'byDay' or
     * 'byMonthDay' expansion for the current month.
     *
     * The returned list is an array of integers with the day of month (1-31).
     *
     * @return array
     */
    protected function getMonthlyOccurrences() {

        $startDate = clone $this->currentDate;

        $byDayResults = array();

        // Our strategy is to simply go through the byDays, advance the date to
        // that point and add it to the results.
        if ($this->byDay) foreach($this->byDay as $day) {

            $dayName = $this->dayNames[$this->dayMap[substr($day,-2)]];


            // Dayname will be something like 'wednesday'. Now we need to find
            // all wednesdays in this month.
            $dayHits = array();

            // workaround for missing 'first day of the month' support in hhvm
            $checkDate = new \DateTime($startDate->format('Y-m-1'));
            // workaround modify always advancing the date even if the current day is a $dayName in hhvm
            if ($checkDate->format('l') !== $dayName) {
                $checkDate->modify($dayName);
            }

            do {
                $dayHits[] = $checkDate->format('j');
                $checkDate->modify('next ' . $dayName);
            } while ($checkDate->format('n') === $startDate->format('n'));

            // So now we have 'all wednesdays' for month. It is however
            // possible that the user only really wanted the 1st, 2nd or last
            // wednesday.
            if (strlen($day)>2) {
                $offset = (int)substr($day,0,-2);

                if ($offset===0) {
                    throw new \InvalidArgumentException('The BYDAY clause contained a 0 offset, which is not valid in iCalendar');
                }
                if ($offset>0) {
                    // It is possible that the day does not exist, such as a
                    // 5th or 6th wednesday of the month.
                    if (isset($dayHits[$offset-1])) {
                        $byDayResults[] = $dayHits[$offset-1];
                    }
                } else {

                    // if it was negative we count from the end of the array
                    $byDayResults[] = $dayHits[count($dayHits) + $offset];
                }
            } else {
                // There was no counter (first, second, last wednesdays), so we
                // just need to add the all to the list).
                $byDayResults = array_merge($byDayResults, $dayHits);

            }

        }

        $byMonthDayResults = array();
        if ($this->byMonthDay) foreach($this->byMonthDay as $monthDay) {

            // Removing values that are out of range for this month
            if ($monthDay > $startDate->format('t') ||
                $monthDay < 0-$startDate->format('t')) {
                    continue;
            }
            if ($monthDay>0) {
                $byMonthDayResults[] = $monthDay;
            } else {
                // Negative values
                $byMonthDayResults[] = $startDate->format('t') + 1 + $monthDay;
            }
        }

        // If there was just byDay or just byMonthDay, they just specify our
        // (almost) final list. If both were provided, then byDay limits the
        // list.
        if ($this->byMonthDay && $this->byDay) {
            $result = array_intersect($byMonthDayResults, $byDayResults);
        } elseif ($this->byMonthDay) {
            $result = $byMonthDayResults;
        } else {
            $result = $byDayResults;
        }
        $result = array_unique($result);
        sort($result, SORT_NUMERIC);

        // The last thing that needs checking is the BYSETPOS. If it's set, it
        // means only certain items in the set survive the filter.
        if (!$this->bySetPos) {
            return $result;
        }

        $filteredResult = array();
        foreach($this->bySetPos as $setPos) {

            if ($setPos<0) {
                $setPos = count($result)-($setPos+1);
            }
            if (isset($result[$setPos-1])) {
                $filteredResult[] = $result[$setPos-1];
            }
        }

        sort($filteredResult, SORT_NUMERIC);
        return $filteredResult;

    }

    protected function getHours()
    {
        $recurrenceHours = array();
        foreach($this->byHour as $byHour) {
            $recurrenceHours[] = $byHour;
        }

        return $recurrenceHours;
    }

    protected function getDays()
    {
        $recurrenceDays = array();
        foreach($this->byDay as $byDay) {

            // The day may be preceeded with a positive (+n) or
            // negative (-n) integer. However, this does not make
            // sense in 'weekly' so we ignore it here.
            $recurrenceDays[] = $this->dayMap[substr($byDay,-2)];

        }

        return $recurrenceDays;
    }

    protected function getMonths()
    {
        $recurrenceMonths = array();
        foreach($this->byMonth as $byMonth) {
            $recurrenceMonths[] = $byMonth;
        }

        return $recurrenceMonths;
    }
}<|MERGE_RESOLUTION|>--- conflicted
+++ resolved
@@ -901,16 +901,12 @@
             // If we made it all the way here, it means there were no
             // valid occurrences, and we need to advance to the next
             // month.
-<<<<<<< HEAD
-            $this->currentDate = new \DateTime($this->currentDate->format('Y-m-1'));
-=======
             //
             // This line does not currently work in hhvm. Temporary workaround
             // follows:
             // $this->currentDate->modify('first day of this month');
             $this->currentDate = new \DateTime($this->currentDate->format('Y-m-1'));
             // end of workaround
->>>>>>> 07de5e6c
             $this->currentDate->modify('+ ' . $this->interval . ' months');
 
             // This goes to 0 because we need to start counting at hte
