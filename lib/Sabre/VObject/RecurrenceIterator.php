--- conflicted
+++ resolved
@@ -41,13 +41,9 @@
  * you may get unexpected results. The effect is that in some applications the
  * specified recurrence may look incorrect, or is missing.
  *
-<<<<<<< HEAD
  * The recurrence iterator also does not yet support THISANDFUTURE.
  *
- * @copyright Copyright (C) 2007-2013 fruux GmbH (https://fruux.com/).
-=======
  * @copyright Copyright (C) 2007-2014 fruux GmbH (https://fruux.com/).
->>>>>>> 344a3560
  * @author Evert Pot (http://evertpot.com/)
  * @license http://sabre.io/license/ Modified BSD License
  */
