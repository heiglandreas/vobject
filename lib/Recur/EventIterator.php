--- conflicted
+++ resolved
@@ -90,11 +90,7 @@
      * @param DateTimeZone $timeZone Reference timezone for floating dates and
      *                               times.
      */
-<<<<<<< HEAD
-    function __construct(Component $vcal, $uid = null, DateTimeZone $timeZone = null) {
-=======
-    public function __construct($input, $uid = null, DateTimeZone $timeZone = null) {
->>>>>>> 09363e91
+    function __construct($input, $uid = null, DateTimeZone $timeZone = null) {
 
         if (is_null($this->timeZone)) {
             $timeZone = new DateTimeZone('UTC');
@@ -105,11 +101,7 @@
             $events = $input;
         } elseif ($input instanceof VEvent) {
             // Single instance mode.
-<<<<<<< HEAD
-            $events = [$vcal];
-=======
-            $events = array($input);
->>>>>>> 09363e91
+            $events = [$input];
         } else {
             // Calendar + UID mode.
             $uid = (string)$uid;
@@ -119,16 +111,7 @@
             if (!isset($input->VEVENT)) {
                 throw new InvalidArgumentException('No events found in this calendar');
             }
-<<<<<<< HEAD
-            $events = [];
-            foreach($vcal->VEVENT as $event) {
-                if ($event->uid->getValue() === $uid) {
-                    $events[] = $event;
-                }
-            }
-=======
             $events = $input->getByUID($uid);
->>>>>>> 09363e91
 
         }
 
