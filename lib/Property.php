--- conflicted
+++ resolved
@@ -68,11 +68,7 @@
      * @param string $group The vcard property group
      * @return void
      */
-<<<<<<< HEAD
     function __construct(Component $root, $name, $value = null, array $parameters = [], $group = null) {
-=======
-    function __construct(Component $root, $name, $value = null, array $parameters = array(), $group = null) {
->>>>>>> 5c0cf39f
 
         $this->name = $name;
         $this->group = $group;
