--- conflicted
+++ resolved
@@ -14,10 +14,6 @@
     /**
      * Full version number.
      */
-<<<<<<< HEAD
     const VERSION = '4.0.1';
-=======
-    const VERSION = '3.4.8';
->>>>>>> 05e0d789
 
 }