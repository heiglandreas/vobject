--- conflicted
+++ resolved
@@ -340,13 +340,8 @@
         if (!$existingObject) {
             return null;
         }
-<<<<<<< HEAD
         $instances = [];
-        $requestStatus = '2.0;Success';
-=======
-        $instances = array();
         $requestStatus = '2.0';
->>>>>>> 5c8f5a10
 
         // Finding all the instances the attendee replied to.
         foreach($itipMessage->message->VEVENT as $vevent) {
