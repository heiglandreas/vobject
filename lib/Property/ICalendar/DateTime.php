<?php

namespace Sabre\VObject\Property\ICalendar;

<<<<<<< HEAD
use DateTimeInterface;
use Sabre\VObject\Property;
=======
use DateTimeZone;
use Sabre\VObject\Property;
use Sabre\VObject\Parser\MimeDir;
>>>>>>> 9b61b8f7
use Sabre\VObject\DateTimeParser;
use Sabre\VObject\TimeZoneUtil;

/**
 * DateTime property
 *
 * This object represents DATE-TIME values, as defined here:
 *
 * http://tools.ietf.org/html/rfc5545#section-3.3.4
 *
 * This particular object has a bit of hackish magic that it may also in some
 * cases represent a DATE value. This is because it's a common usecase to be
 * able to change a DATE-TIME into a DATE.
 *
 * @copyright Copyright (C) 2007-2014 fruux GmbH. All rights reserved.
 * @author Evert Pot (http://evertpot.com/)
 * @license http://sabre.io/license/ Modified BSD License
 */
class DateTime extends Property {

    /**
     * In case this is a multi-value property. This string will be used as a
     * delimiter.
     *
     * @var string|null
     */
    public $delimiter = ',';

    /**
     * Sets a multi-valued property.
     *
     * You may also specify DateTime objects here.
     *
     * @param array $parts
     * @return void
     */
    function setParts(array $parts) {

        if (isset($parts[0]) && $parts[0] instanceof DateTimeInterface) {
            $this->setDateTimes($parts);
        } else {
            parent::setParts($parts);
        }

    }

    /**
     * Updates the current value.
     *
     * This may be either a single, or multiple strings in an array.
     *
     * Instead of strings, you may also use DateTime here.
     *
     * @param string|array|DateTimeInterface $value
     * @return void
     */
    function setValue($value) {

        if (is_array($value) && isset($value[0]) && $value[0] instanceof DateTimeInterface) {
            $this->setDateTimes($value);
        } elseif ($value instanceof DateTimeInterface) {
            $this->setDateTimes([$value]);
        } else {
            parent::setValue($value);
        }

    }

    /**
     * Sets a raw value coming from a mimedir (iCalendar/vCard) file.
     *
     * This has been 'unfolded', so only 1 line will be passed. Unescaping is
     * not yet done, but parameters are not included.
     *
     * @param string $val
     * @return void
     */
    function setRawMimeDirValue($val) {

        $this->setValue(explode($this->delimiter, $val));

    }

    /**
     * Returns a raw mime-dir representation of the value.
     *
     * @return string
     */
    function getRawMimeDirValue() {

        return implode($this->delimiter, $this->getParts());

    }

    /**
     * Returns true if this is a DATE-TIME value, false if it's a DATE.
     *
     * @return bool
     */
    function hasTime() {

        return strtoupper((string)$this['VALUE']) !== 'DATE';

    }

    /**
     * Returns a date-time value.
     *
     * Note that if this property contained more than 1 date-time, only the
     * first will be returned. To get an array with multiple values, call
     * getDateTimes.
     *
<<<<<<< HEAD
     * @return DateTimeImmutable
     */
    function getDateTime() {
=======
     * If no timezone information is known, because it's either an all-day
     * property or floating time, we will use the DateTimeZone argument to
     * figure out the exact date.
     *
     * @param DateTimeZone $timeZone
     * @return \DateTime
     */
    public function getDateTime(DateTimeZone $timeZone = null) {
>>>>>>> 9b61b8f7

        $dt = $this->getDateTimes($timeZone);
        if (!$dt) return null;

        return $dt[0];

    }

    /**
     * Returns multiple date-time values.
     *
<<<<<<< HEAD
     * @return DateTimeImmutable[]
     */
    function getDateTimes() {
=======
     * If no timezone information is known, because it's either an all-day
     * property or floating time, we will use the DateTimeZone argument to
     * figure out the exact date.
     *
     * @param DateTimeZone $timeZone
     * @return \DateTime[]
     */
    public function getDateTimes(DateTimeZone $timeZone = null) {
>>>>>>> 9b61b8f7

        // Does the property have a TZID?
        $tzid = $this['TZID'];

        if ($tzid) {
            $timeZone = TimeZoneUtil::getTimeZone((string)$tzid, $this->root);
        }

        $dts = [];
        foreach($this->getParts() as $part) {
            $dts[] = DateTimeParser::parse($part, $timeZone);
        }
        return $dts;

    }

    /**
     * Sets the property as a DateTime object.
     *
     * @param DateTimeInterface $dt
     * @param bool isFloating If set to true, timezones will be ignored.
     * @return void
     */
    function setDateTime(DateTimeInterface $dt, $isFloating = false) {

        $this->setDateTimes([$dt], $isFloating);

    }

    /**
     * Sets the property as multiple date-time objects.
     *
     * The first value will be used as a reference for the timezones, and all
     * the otehr values will be adjusted for that timezone
     *
     * @param DateTimeInterface[] $dt
     * @param bool isFloating If set to true, timezones will be ignored.
     * @return void
     */
    function setDateTimes(array $dt, $isFloating = false) {

        $values = [];

        if($this->hasTime()) {

            $tz = null;
            $isUtc = false;

            foreach($dt as $d) {

                if ($isFloating) {
                    $values[] = $d->format('Ymd\\THis');
                    continue;
                }
                if (is_null($tz)) {
                    $tz = $d->getTimeZone();
                    $isUtc = in_array($tz->getName() , ['UTC', 'GMT', 'Z']);
                    if (!$isUtc) {
                        $this->offsetSet('TZID', $tz->getName());
                    }
                } else {
                    $d = $d->setTimeZone($tz);
                }

                if ($isUtc) {
                    $values[] = $d->format('Ymd\\THis\\Z');
                } else {
                    $values[] = $d->format('Ymd\\THis');
                }

            }
            if ($isUtc || $isFloating) {
                $this->offsetUnset('TZID');
            }

        } else {

            foreach($dt as $d) {

                $values[] = $d->format('Ymd');

            }
            $this->offsetUnset('TZID');

        }

        $this->value = $values;

    }

    /**
     * Returns the type of value.
     *
     * This corresponds to the VALUE= parameter. Every property also has a
     * 'default' valueType.
     *
     * @return string
     */
    function getValueType() {

        return $this->hasTime()?'DATE-TIME':'DATE';

    }

    /**
     * Returns the value, in the format it should be encoded for json.
     *
     * This method must always return an array.
     *
     * @return array
     */
    function getJsonValue() {

        $dts = $this->getDateTimes();
        $hasTime = $this->hasTime();

        $tz = $dts[0]->getTimeZone();
        $isUtc = in_array($tz->getName() , ['UTC', 'GMT', 'Z']);

        return array_map(
            function(DateTimeInterface $dt) use ($hasTime, $isUtc) {

                if ($hasTime) {
                    return $dt->format('Y-m-d\\TH:i:s') . ($isUtc?'Z':'');
                } else {
                    return $dt->format('Y-m-d');
                }

            },
            $dts
        );

    }

    /**
     * Sets the json value, as it would appear in a jCard or jCal object.
     *
     * The value must always be an array.
     *
     * @param array $value
     * @return void
     */
    function setJsonValue(array $value) {

        // dates and times in jCal have one difference to dates and times in
        // iCalendar. In jCal date-parts are separated by dashes, and
        // time-parts are separated by colons. It makes sense to just remove
        // those.
        $this->setValue(
            array_map(
                function($item) {

                    return strtr($item, [':'=>'', '-'=>'']);

                },
                $value
            )
        );

    }
    /**
     * We need to intercept offsetSet, because it may be used to alter the
     * VALUE from DATE-TIME to DATE or vice-versa.
     *
     * @param string $name
     * @param mixed $value
     * @return void
     */
    function offsetSet($name, $value) {

        parent::offsetSet($name, $value);
        if (strtoupper($name)!=='VALUE') {
            return;
        }

        // This will ensure that dates are correctly encoded.
        $this->setDateTimes($this->getDateTimes());

    }

    /**
     * Validates the node for correctness.
     *
     * The following options are supported:
     *   Node::REPAIR - May attempt to automatically repair the problem.
     *
     * This method returns an array with detected problems.
     * Every element has the following properties:
     *
     *  * level - problem level.
     *  * message - A human-readable string describing the issue.
     *  * node - A reference to the problematic node.
     *
     * The level means:
     *   1 - The issue was repaired (only happens if REPAIR was turned on)
     *   2 - An inconsequential issue
     *   3 - A severe issue.
     *
     * @param int $options
     * @return array
     */
    function validate($options = 0) {

        $messages = parent::validate($options);
        $valueType = $this->getValueType();
        $value = $this->getValue();
        try {
            switch($valueType) {
                case 'DATE' :
                    DateTimeParser::parseDate($value);
                    break;
                case 'DATE-TIME' :
                    DateTimeParser::parseDateTime($value);
                    break;
            }
        } catch (\LogicException $e) {
            $messages[] = [
                'level' => 3,
                'message' => 'The supplied value (' . $value . ') is not a correct ' . $valueType,
                'node' => $this,
            ];
        }
        return $messages;

    }
}<|MERGE_RESOLUTION|>--- conflicted
+++ resolved
@@ -2,14 +2,10 @@
 
 namespace Sabre\VObject\Property\ICalendar;
 
-<<<<<<< HEAD
 use DateTimeInterface;
-use Sabre\VObject\Property;
-=======
 use DateTimeZone;
 use Sabre\VObject\Property;
 use Sabre\VObject\Parser\MimeDir;
->>>>>>> 9b61b8f7
 use Sabre\VObject\DateTimeParser;
 use Sabre\VObject\TimeZoneUtil;
 
@@ -122,20 +118,14 @@
      * first will be returned. To get an array with multiple values, call
      * getDateTimes.
      *
-<<<<<<< HEAD
-     * @return DateTimeImmutable
-     */
-    function getDateTime() {
-=======
      * If no timezone information is known, because it's either an all-day
      * property or floating time, we will use the DateTimeZone argument to
      * figure out the exact date.
      *
      * @param DateTimeZone $timeZone
-     * @return \DateTime
-     */
-    public function getDateTime(DateTimeZone $timeZone = null) {
->>>>>>> 9b61b8f7
+     * @return DateTimeImmutable
+     */
+    function getDateTime(DateTimeZone $timeZone = null) {
 
         $dt = $this->getDateTimes($timeZone);
         if (!$dt) return null;
@@ -147,20 +137,15 @@
     /**
      * Returns multiple date-time values.
      *
-<<<<<<< HEAD
-     * @return DateTimeImmutable[]
-     */
-    function getDateTimes() {
-=======
      * If no timezone information is known, because it's either an all-day
      * property or floating time, we will use the DateTimeZone argument to
      * figure out the exact date.
      *
      * @param DateTimeZone $timeZone
+     * @return DateTimeImmutable[]
      * @return \DateTime[]
      */
-    public function getDateTimes(DateTimeZone $timeZone = null) {
->>>>>>> 9b61b8f7
+    function getDateTimes(DateTimeZone $timeZone = null) {
 
         // Does the property have a TZID?
         $tzid = $this['TZID'];
