<?php

namespace Sabre\VObject\Property\ICalendar;

use DateTimeInterface;
use DateTimeZone;
use Sabre\VObject\Property;
use Sabre\VObject\DateTimeParser;
use Sabre\VObject\TimeZoneUtil;

/**
 * DateTime property
 *
 * This object represents DATE-TIME values, as defined here:
 *
 * http://tools.ietf.org/html/rfc5545#section-3.3.4
 *
 * This particular object has a bit of hackish magic that it may also in some
 * cases represent a DATE value. This is because it's a common usecase to be
 * able to change a DATE-TIME into a DATE.
 *
 * @copyright Copyright (C) 2011-2015 fruux GmbH (https://fruux.com/).
 * @author Evert Pot (http://evertpot.com/)
 * @license http://sabre.io/license/ Modified BSD License
 */
class DateTime extends Property {

    /**
     * In case this is a multi-value property. This string will be used as a
     * delimiter.
     *
     * @var string|null
     */
    public $delimiter = ',';

    /**
     * Sets a multi-valued property.
     *
     * You may also specify DateTime objects here.
     *
     * @param array $parts
     * @return void
     */
    function setParts(array $parts) {

        if (isset($parts[0]) && $parts[0] instanceof DateTimeInterface) {
            $this->setDateTimes($parts);
        } else {
            parent::setParts($parts);
        }

    }

    /**
     * Updates the current value.
     *
     * This may be either a single, or multiple strings in an array.
     *
     * Instead of strings, you may also use DateTime here.
     *
     * @param string|array|DateTimeInterface $value
     * @return void
     */
    function setValue($value) {

        if (is_array($value) && isset($value[0]) && $value[0] instanceof DateTimeInterface) {
            $this->setDateTimes($value);
        } elseif ($value instanceof DateTimeInterface) {
            $this->setDateTimes([$value]);
        } else {
            parent::setValue($value);
        }

    }

    /**
     * Sets a raw value coming from a mimedir (iCalendar/vCard) file.
     *
     * This has been 'unfolded', so only 1 line will be passed. Unescaping is
     * not yet done, but parameters are not included.
     *
     * @param string $val
     * @return void
     */
    function setRawMimeDirValue($val) {

        $this->setValue(explode($this->delimiter, $val));

    }

    /**
     * Returns a raw mime-dir representation of the value.
     *
     * @return string
     */
    function getRawMimeDirValue() {

        return implode($this->delimiter, $this->getParts());

    }

    /**
     * Returns true if this is a DATE-TIME value, false if it's a DATE.
     *
     * @return bool
     */
    function hasTime() {

        return strtoupper((string)$this['VALUE']) !== 'DATE';

    }

    /**
     * Returns true if this is a floating DATE or DATE-TIME.
     *
     * Note that DATE is always floating.
     */
    public function isFloating() {

        return
            !$this->hasTime() ||
            (
                !isset($this['TZID']) &&
                strpos($this->getValue(),'Z')===false
            );

    }

    /**
     * Returns a date-time value.
     *
     * Note that if this property contained more than 1 date-time, only the
     * first will be returned. To get an array with multiple values, call
     * getDateTimes.
     *
     * If no timezone information is known, because it's either an all-day
     * property or floating time, we will use the DateTimeZone argument to
     * figure out the exact date.
     *
     * @param DateTimeZone $timeZone
     * @return DateTimeImmutable
     */
    function getDateTime(DateTimeZone $timeZone = null) {

        $dt = $this->getDateTimes($timeZone);
        if (!$dt) return null;

        return $dt[0];

    }

    /**
     * Returns multiple date-time values.
     *
     * If no timezone information is known, because it's either an all-day
     * property or floating time, we will use the DateTimeZone argument to
     * figure out the exact date.
     *
     * @param DateTimeZone $timeZone
     * @return DateTimeImmutable[]
     * @return \DateTime[]
     */
    function getDateTimes(DateTimeZone $timeZone = null) {

        // Does the property have a TZID?
        $tzid = $this['TZID'];

        if ($tzid) {
            $timeZone = TimeZoneUtil::getTimeZone((string)$tzid, $this->root);
        }

        $dts = [];
        foreach($this->getParts() as $part) {
            $dts[] = DateTimeParser::parse($part, $timeZone);
        }
        return $dts;

    }

    /**
     * Sets the property as a DateTime object.
     *
     * @param DateTimeInterface $dt
     * @param bool isFloating If set to true, timezones will be ignored.
     * @return void
     */
    function setDateTime(DateTimeInterface $dt, $isFloating = false) {

        $this->setDateTimes([$dt], $isFloating);

    }

    /**
     * Sets the property as multiple date-time objects.
     *
     * The first value will be used as a reference for the timezones, and all
     * the otehr values will be adjusted for that timezone
     *
     * @param DateTimeInterface[] $dt
     * @param bool isFloating If set to true, timezones will be ignored.
     * @return void
     */
    function setDateTimes(array $dt, $isFloating = false) {

        $values = [];

        if($this->hasTime()) {

            $tz = null;
            $isUtc = false;

            foreach($dt as $d) {

                if ($isFloating) {
                    $values[] = $d->format('Ymd\\THis');
                    continue;
                }
                if (is_null($tz)) {
                    $tz = $d->getTimeZone();
                    $isUtc = in_array($tz->getName() , ['UTC', 'GMT', 'Z']);
                    if (!$isUtc) {
                        $this->offsetSet('TZID', $tz->getName());
                    }
                } else {
                    $d = $d->setTimeZone($tz);
                }

                if ($isUtc) {
                    $values[] = $d->format('Ymd\\THis\\Z');
                } else {
                    $values[] = $d->format('Ymd\\THis');
                }

            }
            if ($isUtc || $isFloating) {
                $this->offsetUnset('TZID');
            }

        } else {

            foreach($dt as $d) {

                $values[] = $d->format('Ymd');

            }
            $this->offsetUnset('TZID');

        }

        $this->value = $values;

    }

    /**
     * Returns the type of value.
     *
     * This corresponds to the VALUE= parameter. Every property also has a
     * 'default' valueType.
     *
     * @return string
     */
    function getValueType() {

        return $this->hasTime()?'DATE-TIME':'DATE';

    }

    /**
     * Returns the value, in the format it should be encoded for JSON.
     *
     * This method must always return an array.
     *
     * @return array
     */
    function getJsonValue() {

        $dts = $this->getDateTimes();
        $hasTime = $this->hasTime();
        $isFloating = $this->isFloating();

        $tz = $dts[0]->getTimeZone();
        $isUtc = $isFloating ? false : in_array($tz->getName() , ['UTC', 'GMT', 'Z']);

        return array_map(
            function(DateTimeInterface $dt) use ($hasTime, $isUtc) {

                if ($hasTime) {
                    return $dt->format('Y-m-d\\TH:i:s') . ($isUtc?'Z':'');
                } else {
                    return $dt->format('Y-m-d');
                }

            },
            $dts
        );

    }

    /**
     * Sets the json value, as it would appear in a jCard or jCal object.
     *
     * The value must always be an array.
     *
     * @param array $value
     * @return void
     */
    function setJsonValue(array $value) {

        // dates and times in jCal have one difference to dates and times in
        // iCalendar. In jCal date-parts are separated by dashes, and
        // time-parts are separated by colons. It makes sense to just remove
        // those.
        $this->setValue(
            array_map(
                function($item) {

                    return strtr($item, [':'=>'', '-'=>'']);

                },
                $value
            )
        );

    }

    /**
     * We need to intercept offsetSet, because it may be used to alter the
     * VALUE from DATE-TIME to DATE or vice-versa.
     *
     * @param string $name
     * @param mixed $value
     * @return void
     */
    function offsetSet($name, $value) {

        parent::offsetSet($name, $value);
        if (strtoupper($name)!=='VALUE') {
            return;
        }

        // This will ensure that dates are correctly encoded.
        $this->setDateTimes($this->getDateTimes());

    }

    /**
     * Validates the node for correctness.
     *
     * The following options are supported:
     *   Node::REPAIR - May attempt to automatically repair the problem.
     *
     * This method returns an array with detected problems.
     * Every element has the following properties:
     *
     *  * level - problem level.
     *  * message - A human-readable string describing the issue.
     *  * node - A reference to the problematic node.
     *
     * The level means:
     *   1 - The issue was repaired (only happens if REPAIR was turned on)
     *   2 - An inconsequential issue
     *   3 - A severe issue.
     *
     * @param int $options
     * @return array
     */
    function validate($options = 0) {

        $messages = parent::validate($options);
        $valueType = $this->getValueType();
        $values = $this->getParts();
        try {
<<<<<<< HEAD
            switch($valueType) {
                case 'DATE' :
                    DateTimeParser::parseDate($value);
                    break;
                case 'DATE-TIME' :
                    DateTimeParser::parseDateTime($value);
                    break;
=======
            foreach($values as $value) {
                switch($valueType) {
                    case 'DATE' :
                        $foo = DateTimeParser::parseDate($value);
                        break;
                    case 'DATE-TIME' :
                        $foo = DateTimeParser::parseDateTime($value);
                        break;
                }
>>>>>>> 5c0cf39f
            }
        } catch (\LogicException $e) {
            $messages[] = [
                'level' => 3,
                'message' => 'The supplied value (' . $value . ') is not a correct ' . $valueType,
                'node' => $this,
            ];
        }
        return $messages;

    }
}<|MERGE_RESOLUTION|>--- conflicted
+++ resolved
@@ -370,25 +370,15 @@
         $valueType = $this->getValueType();
         $values = $this->getParts();
         try {
-<<<<<<< HEAD
-            switch($valueType) {
-                case 'DATE' :
-                    DateTimeParser::parseDate($value);
-                    break;
-                case 'DATE-TIME' :
-                    DateTimeParser::parseDateTime($value);
-                    break;
-=======
             foreach($values as $value) {
                 switch($valueType) {
                     case 'DATE' :
-                        $foo = DateTimeParser::parseDate($value);
+                        DateTimeParser::parseDate($value);
                         break;
                     case 'DATE-TIME' :
-                        $foo = DateTimeParser::parseDateTime($value);
+                        DateTimeParser::parseDateTime($value);
                         break;
                 }
->>>>>>> 5c0cf39f
             }
         } catch (\LogicException $e) {
             $messages[] = [
