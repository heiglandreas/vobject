<?php

namespace Sabre\VObject\Property\ICalendar;

use DateTimeInterface;
use DateTimeZone;
use Sabre\VObject\Property;
use Sabre\VObject\DateTimeParser;
use Sabre\VObject\TimeZoneUtil;

/**
 * DateTime property
 *
 * This object represents DATE-TIME values, as defined here:
 *
 * http://tools.ietf.org/html/rfc5545#section-3.3.4
 *
 * This particular object has a bit of hackish magic that it may also in some
 * cases represent a DATE value. This is because it's a common usecase to be
 * able to change a DATE-TIME into a DATE.
 *
 * @copyright Copyright (C) 2011-2015 fruux GmbH (https://fruux.com/).
 * @author Evert Pot (http://evertpot.com/)
 * @license http://sabre.io/license/ Modified BSD License
 */
class DateTime extends Property {

    /**
     * In case this is a multi-value property. This string will be used as a
     * delimiter.
     *
     * @var string|null
     */
    public $delimiter = ',';

    /**
     * Sets a multi-valued property.
     *
     * You may also specify DateTime objects here.
     *
     * @param array $parts
     * @return void
     */
    function setParts(array $parts) {

        if (isset($parts[0]) && $parts[0] instanceof DateTimeInterface) {
            $this->setDateTimes($parts);
        } else {
            parent::setParts($parts);
        }

    }

    /**
     * Updates the current value.
     *
     * This may be either a single, or multiple strings in an array.
     *
     * Instead of strings, you may also use DateTime here.
     *
     * @param string|array|DateTimeInterface $value
     * @return void
     */
    function setValue($value) {

        if (is_array($value) && isset($value[0]) && $value[0] instanceof DateTimeInterface) {
            $this->setDateTimes($value);
        } elseif ($value instanceof DateTimeInterface) {
            $this->setDateTimes([$value]);
        } else {
            parent::setValue($value);
        }

    }

    /**
     * Sets a raw value coming from a mimedir (iCalendar/vCard) file.
     *
     * This has been 'unfolded', so only 1 line will be passed. Unescaping is
     * not yet done, but parameters are not included.
     *
     * @param string $val
     * @return void
     */
    function setRawMimeDirValue($val) {

        $this->setValue(explode($this->delimiter, $val));

    }

    /**
     * Returns a raw mime-dir representation of the value.
     *
     * @return string
     */
    function getRawMimeDirValue() {

        return implode($this->delimiter, $this->getParts());

    }

    /**
     * Returns true if this is a DATE-TIME value, false if it's a DATE.
     *
     * @return bool
     */
    function hasTime() {

        return strtoupper((string)$this['VALUE']) !== 'DATE';

    }

    /**
     * Returns true if this is a floating DATE or DATE-TIME.
     *
     * Note that DATE is always floating.
     */
    public function isFloating() {

        return
            !$this->hasTime() ||
            (
                !isset($this['TZID']) &&
                strpos($this->getValue(),'Z')===false
            );

    }

    /**
     * Returns a date-time value.
     *
     * Note that if this property contained more than 1 date-time, only the
     * first will be returned. To get an array with multiple values, call
     * getDateTimes.
     *
     * If no timezone information is known, because it's either an all-day
     * property or floating time, we will use the DateTimeZone argument to
     * figure out the exact date.
     *
     * @param DateTimeZone $timeZone
     * @return DateTimeImmutable
     */
    function getDateTime(DateTimeZone $timeZone = null) {

        $dt = $this->getDateTimes($timeZone);
        if (!$dt) return null;

        return $dt[0];

    }

    /**
     * Returns multiple date-time values.
     *
     * If no timezone information is known, because it's either an all-day
     * property or floating time, we will use the DateTimeZone argument to
     * figure out the exact date.
     *
     * @param DateTimeZone $timeZone
     * @return DateTimeImmutable[]
     * @return \DateTime[]
     */
    function getDateTimes(DateTimeZone $timeZone = null) {

        // Does the property have a TZID?
        $tzid = $this['TZID'];

        if ($tzid) {
            $timeZone = TimeZoneUtil::getTimeZone((string)$tzid, $this->root);
        }

        $dts = [];
        foreach($this->getParts() as $part) {
            $dts[] = DateTimeParser::parse($part, $timeZone);
        }
        return $dts;

    }

    /**
     * Sets the property as a DateTime object.
     *
     * @param DateTimeInterface $dt
     * @param bool isFloating If set to true, timezones will be ignored.
     * @return void
     */
    function setDateTime(DateTimeInterface $dt, $isFloating = false) {

        $this->setDateTimes([$dt], $isFloating);

    }

    /**
     * Sets the property as multiple date-time objects.
     *
     * The first value will be used as a reference for the timezones, and all
     * the otehr values will be adjusted for that timezone
     *
     * @param DateTimeInterface[] $dt
     * @param bool isFloating If set to true, timezones will be ignored.
     * @return void
     */
    function setDateTimes(array $dt, $isFloating = false) {

        $values = [];

        if($this->hasTime()) {

            $tz = null;
            $isUtc = false;

            foreach($dt as $d) {

                if ($isFloating) {
                    $values[] = $d->format('Ymd\\THis');
                    continue;
                }
                if (is_null($tz)) {
                    $tz = $d->getTimeZone();
                    $isUtc = in_array($tz->getName() , ['UTC', 'GMT', 'Z']);
                    if (!$isUtc) {
                        $this->offsetSet('TZID', $tz->getName());
                    }
                } else {
                    $d = $d->setTimeZone($tz);
                }

                if ($isUtc) {
                    $values[] = $d->format('Ymd\\THis\\Z');
                } else {
                    $values[] = $d->format('Ymd\\THis');
                }

            }
            if ($isUtc || $isFloating) {
                $this->offsetUnset('TZID');
            }

        } else {

            foreach($dt as $d) {

                $values[] = $d->format('Ymd');

            }
            $this->offsetUnset('TZID');

        }

        $this->value = $values;

    }

    /**
     * Returns the type of value.
     *
     * This corresponds to the VALUE= parameter. Every property also has a
     * 'default' valueType.
     *
     * @return string
     */
    function getValueType() {

        return $this->hasTime()?'DATE-TIME':'DATE';

    }

    /**
     * Returns the value, in the format it should be encoded for json.
     *
     * This method must always return an array.
     *
     * @return array
     */
    function getJsonValue() {

        $dts = $this->getDateTimes();
        $hasTime = $this->hasTime();
        $isFloating = $this->isFloating();

        $tz = $dts[0]->getTimeZone();
<<<<<<< HEAD
        $isUtc = in_array($tz->getName() , ['UTC', 'GMT', 'Z']);
=======
        $isUtc = $isFloating ? false : in_array($tz->getName() , array('UTC', 'GMT', 'Z'));
>>>>>>> 5c8f5a10

        return array_map(
            function(DateTimeInterface $dt) use ($hasTime, $isUtc) {

                if ($hasTime) {
                    return $dt->format('Y-m-d\\TH:i:s') . ($isUtc?'Z':'');
                } else {
                    return $dt->format('Y-m-d');
                }

            },
            $dts
        );

    }

    /**
     * Sets the json value, as it would appear in a jCard or jCal object.
     *
     * The value must always be an array.
     *
     * @param array $value
     * @return void
     */
    function setJsonValue(array $value) {

        // dates and times in jCal have one difference to dates and times in
        // iCalendar. In jCal date-parts are separated by dashes, and
        // time-parts are separated by colons. It makes sense to just remove
        // those.
        $this->setValue(
            array_map(
                function($item) {

                    return strtr($item, [':'=>'', '-'=>'']);

                },
                $value
            )
        );

    }
    /**
     * We need to intercept offsetSet, because it may be used to alter the
     * VALUE from DATE-TIME to DATE or vice-versa.
     *
     * @param string $name
     * @param mixed $value
     * @return void
     */
    function offsetSet($name, $value) {

        parent::offsetSet($name, $value);
        if (strtoupper($name)!=='VALUE') {
            return;
        }

        // This will ensure that dates are correctly encoded.
        $this->setDateTimes($this->getDateTimes());

    }

    /**
     * Validates the node for correctness.
     *
     * The following options are supported:
     *   Node::REPAIR - May attempt to automatically repair the problem.
     *
     * This method returns an array with detected problems.
     * Every element has the following properties:
     *
     *  * level - problem level.
     *  * message - A human-readable string describing the issue.
     *  * node - A reference to the problematic node.
     *
     * The level means:
     *   1 - The issue was repaired (only happens if REPAIR was turned on)
     *   2 - An inconsequential issue
     *   3 - A severe issue.
     *
     * @param int $options
     * @return array
     */
    function validate($options = 0) {

        $messages = parent::validate($options);
        $valueType = $this->getValueType();
        $value = $this->getValue();
        try {
            switch($valueType) {
                case 'DATE' :
                    DateTimeParser::parseDate($value);
                    break;
                case 'DATE-TIME' :
                    DateTimeParser::parseDateTime($value);
                    break;
            }
        } catch (\LogicException $e) {
            $messages[] = [
                'level' => 3,
                'message' => 'The supplied value (' . $value . ') is not a correct ' . $valueType,
                'node' => $this,
            ];
        }
        return $messages;

    }
}<|MERGE_RESOLUTION|>--- conflicted
+++ resolved
@@ -279,11 +279,7 @@
         $isFloating = $this->isFloating();
 
         $tz = $dts[0]->getTimeZone();
-<<<<<<< HEAD
-        $isUtc = in_array($tz->getName() , ['UTC', 'GMT', 'Z']);
-=======
-        $isUtc = $isFloating ? false : in_array($tz->getName() , array('UTC', 'GMT', 'Z'));
->>>>>>> 5c8f5a10
+        $isUtc = $isFloating ? false : in_array($tz->getName() , ['UTC', 'GMT', 'Z']);
 
         return array_map(
             function(DateTimeInterface $dt) use ($hasTime, $isUtc) {
