--- conflicted
+++ resolved
@@ -2,12 +2,8 @@
 
 namespace Sabre\VObject\Component;
 
-<<<<<<< HEAD
 use DateTimeInterface;
-=======
-use DateTime;
 use DateTimeZone;
->>>>>>> 9b61b8f7
 use Sabre\VObject;
 use Sabre\VObject\Component;
 use Sabre\VObject\Recur\EventIterator;
@@ -242,21 +238,13 @@
      * possible for clients to request expand events, if they are rather simple
      * clients and do not have the possibility to calculate recurrences.
      *
-<<<<<<< HEAD
      * @param DateTimeInterface $start
      * @param DateTimeInterface $end
-     * @return void
-     */
-    function expand(DateTimeInterface $start, DateTimeInterface $end) {
-=======
-     * @param DateTime $start
-     * @param DateTime $end
      * @param DateTimeZone $timeZone reference timezone for floating dates and
      *                     times.
      * @return void
      */
-    public function expand(DateTime $start, DateTime $end, DateTimeZone $timeZone = null) {
->>>>>>> 9b61b8f7
+    function expand(DateTimeInterface $start, DateTimeInterface $end, DateTimeZone $timeZone = null) {
 
         $newEvents = [];
 
@@ -311,11 +299,7 @@
                     // We only need to update the first timezone, because
                     // setDateTimes will match all other timezones to the
                     // first.
-<<<<<<< HEAD
-                    $dt[0] = $dt[0]->setTimeZone(new \DateTimeZone('UTC'));
-=======
-                    $dt[0]->setTimeZone(new DateTimeZone('UTC'));
->>>>>>> 9b61b8f7
+                    $dt[0] = $dt[0]->setTimeZone(new DateTimeZone('UTC'));
                     $child->setDateTimes($dt);
                 }
 
