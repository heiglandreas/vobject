--- conflicted
+++ resolved
@@ -34,11 +34,7 @@
      *
      * @var array
      */
-<<<<<<< HEAD
-    static public $componentMap = [
-=======
-    static $componentMap = array(
->>>>>>> 5c8f5a10
+    static $componentMap = [
         'VALARM'    => 'Sabre\\VObject\\Component\\VAlarm',
         'VEVENT'    => 'Sabre\\VObject\\Component\\VEvent',
         'VFREEBUSY' => 'Sabre\\VObject\\Component\\VFreeBusy',
@@ -52,11 +48,7 @@
      *
      * @var array
      */
-<<<<<<< HEAD
-    static public $valueMap = [
-=======
-    static $valueMap = array(
->>>>>>> 5c8f5a10
+    static $valueMap = [
         'BINARY'           => 'Sabre\\VObject\\Property\\Binary',
         'BOOLEAN'          => 'Sabre\\VObject\\Property\\Boolean',
         'CAL-ADDRESS'      => 'Sabre\\VObject\\Property\\ICalendar\\CalAddress',
@@ -79,11 +71,7 @@
      *
      * @var array
      */
-<<<<<<< HEAD
-    static public $propertyMap = [
-=======
-    static $propertyMap = array(
->>>>>>> 5c8f5a10
+    static $propertyMap = [ 
         // Calendar properties
         'CALSCALE'      => 'Sabre\\VObject\\Property\\FlatText',
         'METHOD'        => 'Sabre\\VObject\\Property\\FlatText',
@@ -257,11 +245,7 @@
      *                     times.
      * @return void
      */
-<<<<<<< HEAD
     function expand(DateTimeInterface $start, DateTimeInterface $end, DateTimeZone $timeZone = null) {
-=======
-    function expand(DateTime $start, DateTime $end, DateTimeZone $timeZone = null) {
->>>>>>> 5c8f5a10
 
         $newEvents = [];
 
@@ -425,7 +409,7 @@
 
         $componentsFound = 0;
 
-        $componentTypes = array();
+        $componentTypes = [];
 
         foreach($this->children as $child) {
             if($child instanceof Component) {
@@ -468,33 +452,33 @@
 
         if ($options & self::PROFILE_CALDAV) {
             if (count($uidList)>1) {
-                $warnings[] = array(
+                $warnings[] = [ 
                     'level' => 3,
                     'message' => 'A calendar object on a CalDAV server may only have components with the same UID.',
                     'node' => $this,
-                );
+                ];
             }
             if (count(array_unique($componentTypes))===0) {
-                $warnings[] = array(
+                $warnings[] = [ 
                     'level' => 3,
                     'message' => 'A calendar object on a CalDAV server must have at least 1 component (VTODO, VEVENT, VJOURNAL).',
                     'node' => $this,
-                );
+                ]; 
             }
             if (count(array_unique($componentTypes))>1) {
-                $warnings[] = array(
+                $warnings[] = [
                     'level' => 3,
                     'message' => 'A calendar object on a CalDAV server may only have 1 type of component (VEVENT, VTODO or VJOURNAL).',
                     'node' => $this,
-                );
+                ];
             }
 
             if (isset($this->METHOD)) {
-                $warnings[] = array(
+                $warnings[] = [ 
                     'level' => 3,
                     'message' => 'A calendar object on a CalDAV server MUST NOT have a METHOD property.',
                     'node' => $this,
-                );
+                ]; 
             }
         }
 
