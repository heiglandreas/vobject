--- conflicted
+++ resolved
@@ -38,11 +38,7 @@
      *
      * @var array
      */
-<<<<<<< HEAD
     static $valueMap = [
-=======
-    static $valueMap = array(
->>>>>>> 5c8f5a10
         'BINARY'           => 'Sabre\\VObject\\Property\\Binary',
         'BOOLEAN'          => 'Sabre\\VObject\\Property\\Boolean',
         'CONTENT-ID'       => 'Sabre\\VObject\\Property\\FlatText',   // vCard 2.1 only
@@ -66,11 +62,7 @@
      *
      * @var array
      */
-<<<<<<< HEAD
     static $propertyMap = [
-=======
-    static $propertyMap = array(
->>>>>>> 5c8f5a10
 
         // vCard 2.1 properties and up
         'N'       => 'Sabre\\VObject\\Property\\Text',
@@ -358,23 +350,8 @@
             // FN is commented out, because it's already handled by the
             // validate function, which may also try to repair it.
             // 'FN'           => '+',
-
-<<<<<<< HEAD
-            // vcard actually specifies this as '?', but in most cases not
-            // having a UID is highly undesirable. So here we're going against
-            // the spec and make it required.
-            //
-            // I would be interested to hear if this is problematic for
-            // anyone, or at least a usecase where this is undesirable.
-            //
-            // If so, I may have to add a facility that allows us to check
-            // specifically for validity in the context of 'DAV'.
-            'UID'          => '1',
+            'UID'          => '?',
         ];
-=======
-            'UID'          => '?',
-        );
->>>>>>> 5c8f5a10
 
     }
 
