--- conflicted
+++ resolved
@@ -110,20 +110,9 @@
                 $parts = DateTimeParser::parseVCardDateTime($property->getValue());
                 if (is_null($parts['year'])) {
                     $newValue = '1604-' . $parts['month'] . '-' . $parts['date'];
-<<<<<<< HEAD
-                    $newProperty = $output->createProperty(
-                        $property->name,
-                        $newValue,
-                        [
-                            'X-APPLE-OMIT-YEAR' => '1604'
-                        ],
-                        $valueType
-                    );
-=======
                     $newProperty->setValue($newValue);
                     $newProperty['X-APPLE-OMIT-YEAR'] = '1604';
                 }
->>>>>>> c5a7b9f1
 
                 if ($newProperty->name == 'ANNIVERSARY') {
                     // Microsoft non-standard anniversary
@@ -182,16 +171,7 @@
                 $parts = DateTimeParser::parseVCardDateTime($property->getValue());
                 if ($parts['year']===$property['X-APPLE-OMIT-YEAR']->getValue()) {
                     $newValue = '--' . $parts['month'] . '-' . $parts['date'];
-<<<<<<< HEAD
-                    $newProperty = $output->createProperty(
-                        $property->name,
-                        $newValue,
-                        [],
-                        $valueType
-                    );
-=======
                     $newProperty->setValue($newValue);
->>>>>>> c5a7b9f1
                 }
 
                 // Regardless if the year matched or not, we do need to strip
@@ -250,16 +230,7 @@
                     }
                     break;
 
-<<<<<<< HEAD
-            $newProperty = $output->createProperty(
-                $property->name,
-                $property->getParts(),
-                [], // no parameters yet
-                $valueType
-            );
-=======
-            }
->>>>>>> c5a7b9f1
+            }
 
         }
 
