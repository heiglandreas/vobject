<?php

namespace Sabre\VObject;

use DateTimeImmutable;
use DateTimeZone;
use DateInterval;

class DateTimeParserTest extends \PHPUnit_Framework_TestCase {

    function testParseICalendarDuration() {

        $this->assertEquals('+1 weeks', DateTimeParser::parseDuration('P1W',true));
        $this->assertEquals('+5 days',  DateTimeParser::parseDuration('P5D',true));
        $this->assertEquals('+5 days 3 hours 50 minutes 12 seconds', DateTimeParser::parseDuration('P5DT3H50M12S',true));
        $this->assertEquals('-1 weeks 50 minutes', DateTimeParser::parseDuration('-P1WT50M',true));
        $this->assertEquals('+50 days 3 hours 2 seconds', DateTimeParser::parseDuration('+P50DT3H2S',true));
        $this->assertEquals('+0 seconds', DateTimeParser::parseDuration('+PT0S',true));
        $this->assertEquals(new DateInterval('PT0S'), DateTimeParser::parseDuration('PT0S'));

    }

    function testParseICalendarDurationDateInterval() {

        $expected = new DateInterval('P7D');
        $this->assertEquals($expected, DateTimeParser::parseDuration('P1W'));
        $this->assertEquals($expected, DateTimeParser::parse('P1W'));

        $expected = new DateInterval('PT3M');
        $expected->invert = true;
        $this->assertEquals($expected, DateTimeParser::parseDuration('-PT3M'));

    }

    /**
     * @expectedException LogicException
     */
    function testParseICalendarDurationFail() {

        DateTimeParser::parseDuration('P1X',true);

    }

    function testParseICalendarDateTime() {

        $dateTime = DateTimeParser::parseDateTime('20100316T141405');

        $compare = new DateTimeImmutable('2010-03-16 14:14:05',new DateTimeZone('UTC'));

        $this->assertEquals($compare, $dateTime);

    }

    /**
     * @depends testParseICalendarDateTime
     * @expectedException LogicException
     */
    function testParseICalendarDateTimeBadFormat() {

        $dateTime = DateTimeParser::parseDateTime('20100316T141405 ');

    }

    /**
     * @depends testParseICalendarDateTime
     */
    function testParseICalendarDateTimeUTC() {

        $dateTime = DateTimeParser::parseDateTime('20100316T141405Z');

        $compare = new DateTimeImmutable('2010-03-16 14:14:05',new DateTimeZone('UTC'));
        $this->assertEquals($compare, $dateTime);

    }

    /**
     * @depends testParseICalendarDateTime
     */
    function testParseICalendarDateTimeUTC2() {

        $dateTime = DateTimeParser::parseDateTime('20101211T160000Z');

        $compare = new DateTimeImmutable('2010-12-11 16:00:00',new DateTimeZone('UTC'));
        $this->assertEquals($compare, $dateTime);

    }

    /**
     * @depends testParseICalendarDateTime
     */
    function testParseICalendarDateTimeCustomTimeZone() {

        $dateTime = DateTimeParser::parseDateTime('20100316T141405', new DateTimeZone('Europe/Amsterdam'));

        $compare = new DateTimeImmutable('2010-03-16 14:14:05',new DateTimeZone('Europe/Amsterdam'));
        $this->assertEquals($compare, $dateTime);

    }

    function testParseICalendarDate() {

        $dateTime = DateTimeParser::parseDate('20100316');

        $expected = new DateTimeImmutable('2010-03-16 00:00:00',new DateTimeZone('UTC'));

        $this->assertEquals($expected, $dateTime);

        $dateTime = DateTimeParser::parse('20100316');
        $this->assertEquals($expected, $dateTime);

    }

    /**
     * TCheck if a date with year > 4000 will not throw an exception. iOS seems to use 45001231 in yearly recurring events
     */
    function testParseICalendarDateGreaterThan4000() {

        $dateTime = DateTimeParser::parseDate('45001231');

        $expected = new DateTimeImmutable('4500-12-31 00:00:00',new DateTimeZone('UTC'));

        $this->assertEquals($expected, $dateTime);

        $dateTime = DateTimeParser::parse('45001231');
        $this->assertEquals($expected, $dateTime);

    }

    /**
     * Check if a datetime with year > 4000 will not throw an exception. iOS seems to use 45001231T235959 in yearly recurring events
     */
    function testParseICalendarDateTimeGreaterThan4000() {

        $dateTime = DateTimeParser::parseDateTime('45001231T235959');

        $expected = new DateTimeImmutable('4500-12-31 23:59:59',new DateTimeZone('UTC'));

        $this->assertEquals($expected, $dateTime);

        $dateTime = DateTimeParser::parse('45001231T235959');
        $this->assertEquals($expected, $dateTime);

    }

    /**
     * @depends testParseICalendarDate
     * @expectedException LogicException
     */
    function testParseICalendarDateBadFormat() {

        $dateTime = DateTimeParser::parseDate('20100316T141405');

    }

    /**
     * @dataProvider vcardDates
     */
    function testVCardDate($input, $output) {

        $this->assertEquals(
            $output,
            DateTimeParser::parseVCardDateTime($input)
        );

    }

    /**
     * @dataProvider vcardDates
     * @expectedException \InvalidArgumentException
     */
    function testBadVCardDate() {

        DateTimeParser::parseVCardDateTime('1985---01');

    }

    /**
     * @dataProvider vcardDates
     * @expectedException \InvalidArgumentException
     */
    function testBadVCardTime() {

        DateTimeParser::parseVCardTime('23:12:166');

    }

    function vcardDates() {

        return [
            [
                "19961022T140000",
                [
                    "year" => 1996,
                    "month" => 10,
                    "date" => 22,
                    "hour" => 14,
                    "minute" => 00,
                    "second" => 00,
                    "timezone" => null
                ],
            ],
            [
                "--1022T1400",
                [
                    "year" => null,
                    "month" => 10,
                    "date" => 22,
                    "hour" => 14,
                    "minute" => 00,
                    "second" => null,
                    "timezone" => null
                ],
            ],
            [
                "---22T14",
                [
                    "year" => null,
                    "month" => null,
                    "date" => 22,
                    "hour" => 14,
                    "minute" => null,
                    "second" => null,
                    "timezone" => null
                ],
            ],
            [
                "19850412",
                [
                    "year" => 1985,
                    "month" => 4,
                    "date" => 12,
                    "hour" => null,
                    "minute" => null,
                    "second" => null,
                    "timezone" => null
                ],
            ],
            [
                "1985-04",
                [
                    "year" => 1985,
                    "month" => 04,
                    "date" => null,
                    "hour" => null,
                    "minute" => null,
                    "second" => null,
                    "timezone" => null
                ],
            ],
            [
                "1985",
                [
                    "year" => 1985,
                    "month" => null,
                    "date" => null,
                    "hour" => null,
                    "minute" => null,
                    "second" => null,
                    "timezone" => null
                ],
            ],
            [
                "--0412",
                [
                    "year" => null,
                    "month" => 4,
                    "date" => 12,
                    "hour" => null,
                    "minute" => null,
                    "second" => null,
                    "timezone" => null
                ],
            ],
            [
                "---12",
                [
                    "year" => null,
                    "month" => null,
                    "date" => 12,
                    "hour" => null,
                    "minute" => null,
                    "second" => null,
                    "timezone" => null
                ],
            ],
            [
                "T102200",
                [
                    "year" => null,
                    "month" => null,
                    "date" => null,
                    "hour" => 10,
                    "minute" => 22,
                    "second" => 0,
                    "timezone" => null
                ],
            ],
            [
                "T1022",
                [
                    "year" => null,
                    "month" => null,
                    "date" => null,
                    "hour" => 10,
                    "minute" => 22,
                    "second" => null,
                    "timezone" => null
                ],
            ],
            [
                "T10",
                [
                    "year" => null,
                    "month" => null,
                    "date" => null,
                    "hour" => 10,
                    "minute" => null,
                    "second" => null,
                    "timezone" => null
                ],
            ],
            [
                "T-2200",
                [
                    "year" => null,
                    "month" => null,
                    "date" => null,
                    "hour" => null,
                    "minute" => 22,
                    "second" => 00,
                    "timezone" => null
                ],
            ],
            [
                "T--00",
                [
                    "year" => null,
                    "month" => null,
                    "date" => null,
                    "hour" => null,
                    "minute" => null,
                    "second" => 00,
                    "timezone" => null
                ],
            ],
            [
                "T102200Z",
                [
                    "year" => null,
                    "month" => null,
                    "date" => null,
                    "hour" => 10,
                    "minute" => 22,
                    "second" => 00,
                    "timezone" => 'Z'
                ],
            ],
            [
                "T102200-0800",
                [
                    "year" => null,
                    "month" => null,
                    "date" => null,
                    "hour" => 10,
                    "minute" => 22,
                    "second" => 00,
                    "timezone" => '-0800'
                ],
            ],

            // extended format
            [
                "2012-11-29T15:10:53Z",
                [
                    "year" => 2012,
                    "month" => 11,
                    "date" => 29,
                    "hour" => 15,
                    "minute" => 10,
                    "second" => 53,
                    "timezone" => 'Z'
<<<<<<< HEAD
                ],
            ],
        ];

    }

    function testDateAndOrTime_DateWithYearMonthDay() {

        $this->assertDateAndOrTimeEqualsTo(
            '20150128',
            [
                'year' => '2015',
                'month' => '01',
                'date' => '28'
            ]
        );

    }

    function testDateAndOrTime_DateWithYearMonth() {

        $this->assertDateAndOrTimeEqualsTo(
            '2015-01',
            [
                'year' => '2015',
                'month' => '01'
            ]
        );

    }

    function testDateAndOrTime_DateWithMonth() {

        $this->assertDateAndOrTimeEqualsTo(
            '--01',
            [
                'month' => '01'
            ]
        );

    }

    function testDateAndOrTime_DateWithMonthDay() {

        $this->assertDateAndOrTimeEqualsTo(
            '--0128',
            [
                'month' => '01',
                'date' => '28'
            ]
        );

    }

    function testDateAndOrTime_DateWithDay() {

        $this->assertDateAndOrTimeEqualsTo(
            '---28',
            [
                'date' => '28'
            ]
        );

    }

    function testDateAndOrTime_TimeWithHour() {

        $this->assertDateAndOrTimeEqualsTo(
            '13',
            [
                'hour' => '13'
            ]
        );

    }

    function testDateAndOrTime_TimeWithHourMinute() {

        $this->assertDateAndOrTimeEqualsTo(
            '1353',
            [
                'hour' => '13',
                'minute' => '53'
            ]
        );

    }

    function testDateAndOrTime_TimeWithHourSecond() {

        $this->assertDateAndOrTimeEqualsTo(
            '135301',
            [
                'hour' => '13',
                'minute' => '53',
                'second' => '01'
            ]
        );

    }

    function testDateAndOrTime_TimeWithMinute() {

        $this->assertDateAndOrTimeEqualsTo(
            '-53',
            [
                'minute' => '53'
            ]
        );

    }

    function testDateAndOrTime_TimeWithMinuteSecond() {

        $this->assertDateAndOrTimeEqualsTo(
            '-5301',
            [
                'minute' => '53',
                'second' => '01'
            ]
        );

    }

    function testDateAndOrTime_TimeWithSecond() {

        $this->assertTrue(true);

        /**
         * This is unreachable due to a conflict between date and time pattern.
         * This is an error in the specification, not in our implementation.
        $this->assertDateAndOrTimeEqualsTo(
            '--01',
            [
                'second' => '01'
            ]
        );
         */

    }

    function testDateAndOrTime_TimeWithSecondZ() {

        $this->assertDateAndOrTimeEqualsTo(
            '--01Z',
            [
                'second' => '01',
                'timezone' => 'Z'
            ]
        );

    }

    function testDateAndOrTime_TimeWithSecondTZ() {

        $this->assertDateAndOrTimeEqualsTo(
            '--01+1234',
            [
                'second' => '01',
                'timezone' => '+1234'
            ]
        );

    }

    function testDateAndOrTime_DateTimeWithYearMonthDayHour() {

        $this->assertDateAndOrTimeEqualsTo(
            '20150128T13',
            [
                'year' => '2015',
                'month' => '01',
                'date' => '28',
                'hour' => '13'
            ]
        );

    }

    function testDateAndOrTime_DateTimeWithMonthDayHour() {

        $this->assertDateAndOrTimeEqualsTo(
            '--0128T13',
            [
                'month' => '01',
                'date' => '28',
                'hour' => '13'
            ]
        );

    }

    function testDateAndOrTime_DateTimeWithDayHour() {

        $this->assertDateAndOrTimeEqualsTo(
            '---28T13',
            [
                'date' => '28',
                'hour' => '13'
            ]
        );

    }

    function testDateAndOrTime_DateTimeWithDayHourMinute() {

        $this->assertDateAndOrTimeEqualsTo(
            '---28T1353',
            [
                'date' => '28',
                'hour' => '13',
                'minute' => '53'
            ]
        );

    }

    function testDateAndOrTime_DateTimeWithDayHourMinuteSecond() {

        $this->assertDateAndOrTimeEqualsTo(
            '---28T135301',
            [
                'date' => '28',
                'hour' => '13',
                'minute' => '53',
                'second' => '01'
            ]
        );

    }

    function testDateAndOrTime_DateTimeWithDayHourZ() {

        $this->assertDateAndOrTimeEqualsTo(
            '---28T13Z',
            [
                'date' => '28',
                'hour' => '13',
                'timezone' => 'Z'
            ]
        );

    }

    function testDateAndOrTime_DateTimeWithDayHourTZ() {

        $this->assertDateAndOrTimeEqualsTo(
            '---28T13+1234',
            [
                'date' => '28',
                'hour' => '13',
                'timezone' => '+1234'
            ]
        );

    }

    protected function assertDateAndOrTimeEqualsTo($date, $parts) {

        $this->assertSame(
            DateTimeParser::parseVCardDateAndOrTime($date),
            array_merge(
                [
                    'year' => null,
                    'month' => null,
                    'date' => null,
                    'hour' => null,
                    'minute' => null,
                    'second' => null,
                    'timezone' => null
                ],
                $parts
            )
        );

    }

=======
                ),
            ),

            // with milliseconds
            array(
                "20121129T151053.123Z",
                array(
                    "year" => 2012,
                    "month" => 11,
                    "date" => 29,
                    "hour" => 15,
                    "minute" => 10,
                    "second" => 53,
                    "timezone" => 'Z'
                ),
            ),

            // extended format with milliseconds
            array(
                "2012-11-29T15:10:53.123Z",
                array(
                    "year" => 2012,
                    "month" => 11,
                    "date" => 29,
                    "hour" => 15,
                    "minute" => 10,
                    "second" => 53,
                    "timezone" => 'Z'
                ),
            ),

        );

    }

>>>>>>> 09363e91
}<|MERGE_RESOLUTION|>--- conflicted
+++ resolved
@@ -379,7 +379,34 @@
                     "minute" => 10,
                     "second" => 53,
                     "timezone" => 'Z'
-<<<<<<< HEAD
+                ],
+            ],
+
+            // with milliseconds
+            [
+                "20121129T151053.123Z",
+                [
+                    "year" => 2012,
+                    "month" => 11,
+                    "date" => 29,
+                    "hour" => 15,
+                    "minute" => 10,
+                    "second" => 53,
+                    "timezone" => 'Z'
+                ],
+            ],
+
+            // extended format with milliseconds
+            [
+                "2012-11-29T15:10:53.123Z",
+                [
+                    "year" => 2012,
+                    "month" => 11,
+                    "date" => 29,
+                    "hour" => 15,
+                    "minute" => 10,
+                    "second" => 53,
+                    "timezone" => 'Z'
                 ],
             ],
         ];
@@ -477,6 +504,7 @@
                 'minute' => '53',
                 'second' => '01'
             ]
+
         );
 
     }
@@ -657,41 +685,4 @@
 
     }
 
-=======
-                ),
-            ),
-
-            // with milliseconds
-            array(
-                "20121129T151053.123Z",
-                array(
-                    "year" => 2012,
-                    "month" => 11,
-                    "date" => 29,
-                    "hour" => 15,
-                    "minute" => 10,
-                    "second" => 53,
-                    "timezone" => 'Z'
-                ),
-            ),
-
-            // extended format with milliseconds
-            array(
-                "2012-11-29T15:10:53.123Z",
-                array(
-                    "year" => 2012,
-                    "month" => 11,
-                    "date" => 29,
-                    "hour" => 15,
-                    "minute" => 10,
-                    "second" => 53,
-                    "timezone" => 'Z'
-                ),
-            ),
-
-        );
-
-    }
-
->>>>>>> 09363e91
 }