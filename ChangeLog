<<<<<<< HEAD
3.1.3-stable (2013-10-02)
	* Fixed: Support from properties from draft-daboo-valarm-extensions-04.
	  Issue #56.
	* Fixed: Issue #54. Parsing a stream of multiple vcards separated by more
	  than one newline. Thanks @Vedmak for the patch.
	* Fixed: Serializing vcard 2.1 parameters with no name caused a literal
	  '1' to be inserted.
	* Added: VCardConverter removed properties that are no longer supported in
	  vCard 4.0.
	* Added: vCards with a minimum number of values (such as N), but don't
	  have that many, are now automatically padded with empty components.
	* Added: The vCard validator now also checks for a minimum number of
	  components, and has the ability to repair these.
	* Added: Some support for vCard 2.1 in the VCard converter, to upgrade to
	  vCard 3.0 or 4.0.
	* Fixed: Issue 60 Use Document::$componentMap when instantiating the
	  top-level VCalendar and VCard components.
	* Fixed: Issue 62: Parsing iCalendar parameters with no value.
	* Added: --forgiving option to vobject utility.
	* Fixed: Compound properties such as ADR were not correctly split up in
	  vCard 2.1 quoted printable-encoded properties.
	* Fixed: Issue 64: Encoding of binary properties of converted vCards.
	  Thanks @DominikTo for the patch.

3.1.2-stable (2013-08-13)
	* Fixed: Setting correct property group on VCard conversion

3.1.1-stable (2013-08-02)
	* Fixed: Issue #53. A regression in RecurrenceIterator.

3.1.0-stable (2013-07-27)
	* Added: bad-ass new cli debugging utility (in bin/vobject).
	* Added: jCal and jCard parser.
	* Fixed: URI properties should not escape ; and ,.
	* Fixed: VCard 4 documents now correctly use URI as a default value-type
	  for PHOTO and others. BINARY no longer exists in vCard 4.
	* Added: Utility to convert between 2.1, 3.0 and 4.0 vCards.
	* Added: You can now add() multiple parameters to a property in one call.
	* Added: Parameter::has() for easily checking if a parameter value exists.
	* Added: VCard::preferred() to find a preferred email, phone number, etc
	  for a contact.
	* Changed: All $duration properties are now public.
	* Added: A few validators for iCalendar documents.
	* Fixed: Issue #50. RecurrenceIterator gives incorrect result when
	  exception events are out of order in the iCalendar file.
	* Fixed: Issue #48. Overridden events in the recurrence iterator that were
	  past the UNTIL date were ignored.
	* Added: getDuration for DURATION values such as TRIGGER.
	  Thanks to @SimonSimCity.
	* Fixed: Issue #52. vCard 2.1 parameters with no name may lose values if
	  there's more than 1. Thanks to @Vedmak.

3.0.0-stable (2013-06-21)
	* Fixed: includes.php file was still broken. Our tool to generate it had
	  some bugs.

3.0.0-beta4 (2013-06-21)
	* Fixed: includes.php was no longer up to date.

3.0.0-beta3 (2013-06-17)
	* Added: OPTION_FORGIVING now also allows slashes in property names.
	* Fixed: DateTimeParser no longer fails on dates with years < 1000
	  & > 4999
	* Fixed: Issue 36: Workaround for the recurrenceiterator and caldav events
	  with a missing base event.
	* Fixed: jCard encoding of TIME properties.
	* Fixed: jCal encoding of REQUEST-STATUS, GEO and PERIOD values.

3.0.0-beta2 (2013-06-10)
	* Fixed: Corrected includes.php file.
	* Fixed: vCard date-time parser supported extended-format dates as well.
	* Changed: Properties have been moved to an ICalendar or VCard directory.
	* Fixed: Couldn't parse vCard 3 extended format dates and times.
	* Fixed: Couldn't export jCard DATE values correctly.
	* Fixed: Recursive loop in ICalendar\DateTime property.

3.0.0-beta1 (2013-06-07)
	* Added: jsonSerialize() for creating jCal and jCard documents.
	* Added: helper method to parse vCard dates and times.
	* Added: Specialized classes for FLOAT, LANGUAGE-TAG, TIME, TIMESTAMP,
	  DATE-AND-OR-TIME, CAL-ADDRESS, UNKNOWN and UTC-OFFSET properties.
	* Removed: CommaSeparatedText property. Now included into Text.
	* Fixed: Multiple parameters with the same name are now correctly encoded.
	* Fixed: Parameter values containing a comma are now enclosed in
	  double-quotes.
	* Fixed: Iterating parameter values should now fully work as expected.
	* Fixed: Support for vCard 2.1 nameless parameters.
	* Changed: $valueMap, $componentMap and $propertyMap now all use
	  fully-qualified class names, so they are actually overridable.
	* Fixed: Updating DATE-TIME to DATE values now behaves like expected.

3.0.0-alpha4 (2013-05-31)
	* Added: It's now possible to send parser options to the splitter classes.
	* Added: A few tweaks to improve component and property creation.

3.0.0-alpha3 (2013-05-13)
	* Changed: propertyMap, valueMap and componentMap are now static
	  properties.
	* Changed: Component::remove() will throw an exception when trying to
	  a node that's not a child of said component.
	* Added: Splitter objects are now faster, line numbers are accurately
	  reported and use less memory.
	* Added: MimeDir parser can now continue parsing with the same stream
	  buffer.
	* Fixed: vobjectvalidate.php is operational again.
	* Fixed: \r is properly stripped in text values.
	* Fixed: QUOTED-PRINTABLE is now correctly encoded as well as encoded, for
	  vCards 2.1.
	* Fixed: Parser assumes vCard 2.1, if no version was supplied.

3.0.0-alpha2 (2013-05-22)
	* Fixed: vCard URL properties were referencing a non-existant class.

3.0.0-alpha1 (2013-05-21)
	* Fixed: Now correctly dealing with escaping of properties. This solves
	  the problem with double-backslashes where they don't belong.
	* Added: Easy support for properties with more than one value, using
	  setParts and getParts.
	* Added: Support for broken 2.1 vCards produced by microsoft.
	* Added: Automatically decoding quoted-printable values.
	* Added: Automatically decoding base64 values.
	* Added: Decoding RFC6868 parameter values (uses ^ as an escape
	  character).
	* Added: Fancy new MimeDir parser that can also parse streams.
	* Added: Automatically mapping many, many properties to a property-class
	  with specialized API's.
	* Added: remove() method for easily removing properties and sub-components
	  components.
	* Changed: Components, Properties and Parameters can no longer be created
	  with Component::create, Property::create and Parameter::create. They
	  must instead be created through the root component. (A VCalendar or
	  VCard object).
	* Changed: API for DateTime properties has slightly changed.
	* Changed: the ->value property is now protected everywhere. Use
	  getParts() and getValue() instead.
	* BC Break: No support for mac newlines (\r). Never came across these
	  anyway.
	* Added: add() method to the Property class.
	* Added: It's now possible to easy set multi-value properties as arrays.
	* Added: When setting date-time properties you can just pass PHP's
	  DateTime object.
	* Added: New components automatically get a bunch of default properties,
	  such as VERSION and CALSCALE.
	* Added: You can add new sub-components much quicker with the magic
	  setters, and add() method.
=======
2.1.4-stable (????-??-??)
	* Fixed: Issue #87: Several compatibility fixes related to timezone
	  handling changes in PHP 5.5.10.
>>>>>>> e40c8921

2.1.3-stable (2013-10-02)
	* Fixed: Issue #55. \r must be stripped from property values.
	* Fixed: Issue #65. Putting quotes around parameter values that contain a
	  colon.

2.1.2-stable (2013-08-02)
	* Fixed: Issue #53. A regression in RecurrenceIterator.

2.1.1-stable (2013-07-27)
	* Fixed: Issue #50. RecurrenceIterator gives incorrect result when
	  exception events are out of order in the iCalendar file.
	* Fixed: Issue #48. Overridden events in the recurrence iterator that were
	  past the UNTIL date were ignored.

2.1.0-stable (2013-06-17)
	* This version is fully backwards compatible with 2.0.*. However, it
	  contains a few new API's that mimic the VObject 3 API. This allows it to
	  be used a 'bridge' version.
	  Specifically, this new version exists so SabreDAV 1.7 and 1.8 can run with
	  both the 2 and 3 versions of this library.
	* Added: Property\DateTime::hasTime().
	* Added: Property\MultiDateTime::hasTime().
	* Added: Property::getValue().
	* Added: Document class.
	* Added: Document::createComponent and Document::createProperty.
	* Added: Parameter::getValue().

2.0.7-stable (2013-03-05)
	* Fixed: Microsoft re-uses their magic numbers for different timezones,
	  specifically id 2 for both Sarajevo and Lisbon). A workaround was added
	  to deal with this.

2.0.6-stable (2013-02-17)
	* Fixed: The reader now properly parses parameters without a value.

2.0.5-stable (2012-11-05)
	* Fixed: The FreeBusyGenerator is now properly using the factory methods
	  for creation of components and properties.

2.0.4-stable (2012-11-02)
	* Added: Known Lotus Notes / Domino timezone id's.

2.0.3-stable (2012-10-29)
	* Added: Support for 'GMT+????' format in TZID's.
	* Added: Support for formats like SystemV/EST5EDT in TZID's.
	* Fixed: RecurrenceIterator now repairs recurrence rules where UNTIL < DTSTART.
	* Added: Support for BYHOUR in FREQ=DAILY (@hollodk).
	* Added: Support for BYHOUR and BYDAY in FREQ=WEEKLY.

2.0.2-stable (2012-10-06)
	* Added: includes.php file, to load the entire library in one go.
	* Fixed: A problem with determining alarm triggers for TODO's.

2.0.1-stable (2012-09-22)
	* Removed: Element class. It wasn't used.
	* Added: Basic validation and repair methods for broken input data.
	* Fixed: RecurrenceIterator could infinitely loop when an INTERVAL of 0
	  was specified.
	* Added: A cli script that can validate and automatically repair vcards
	  and iCalendar objects.
	* Added: A new 'Compound' property, that can automatically split up parts
	  for properties such as N, ADR, ORG and CATEGORIES.
	* Added: Splitter classes, that can split up large objects (such as exports)
	  into individual objects (thanks @DominikTO and @armin-hackmann).
	* Added: VFREEBUSY component, which allows easily checking wether
	  timeslots are available.
	* Added: The Reader class now has a 'FORGIVING' option, which allows it to
	  parse properties with incorrect characters in the name (at this time, it
	  just allows underscores).
	* Added: Also added the 'IGNORE_INVALID_LINES' option, to completely
	  disregard any invalid lines.
	* Fixed: A bug in Windows timezone-id mappings for times created in
	  Greenlands timezone (sorry Greenlanders! I do care!).
	* Fixed: DTEND was not generated correctly for VFREEBUSY reports.
	* Fixed: Parser is at least 25% faster with real-world data.

2.0.0-stable (2012-08-08)
	* VObject is now a separate project from SabreDAV. See the SabreDAV
	  changelog for version information before 2.0.
	* New: VObject library now uses PHP 5.3 namespaces.
	* New: It's possible to specify lists of parameters when constructing
	  properties.
	* New: made it easier to construct the FreeBusyGenerator.<|MERGE_RESOLUTION|>--- conflicted
+++ resolved
@@ -1,4 +1,3 @@
-<<<<<<< HEAD
 3.1.3-stable (2013-10-02)
 	* Fixed: Support from properties from draft-daboo-valarm-extensions-04.
 	  Issue #56.
@@ -144,11 +143,10 @@
 	  such as VERSION and CALSCALE.
 	* Added: You can add new sub-components much quicker with the magic
 	  setters, and add() method.
-=======
+
 2.1.4-stable (????-??-??)
 	* Fixed: Issue #87: Several compatibility fixes related to timezone
 	  handling changes in PHP 5.5.10.
->>>>>>> e40c8921
 
 2.1.3-stable (2013-10-02)
 	* Fixed: Issue #55. \r must be stripped from property values.
