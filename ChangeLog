<<<<<<< HEAD
3.1.0-stable (2013-07-27)
	* Added: bad-ass new cli debugging utility (in bin/vobject).
	* Added: jCal and jCard parser.
	* Fixed: URI properties should not escape ; and ,.
	* Fixed: VCard 4 documents now correctly use URI as a default value-type
	  for PHOTO and others. BINARY no longer exists in vCard 4.
	* Added: Utility to convert between 4.0 and 3.0 vcards.
	* Added: You can now add() multiple parameters to a property in one call.
	* Added: Parameter::has() for easily checking if a parameter value exists.
	* Added: VCard::preferred() to find a preferred email, phone number, etc
	  for a contact.
	* Changed: All $duration properties are now public.
	* Added: A few validators for iCalendar documents.
	* Fixed: Issue #50. RecurrenceIterator gives incorrect result when
	  exception events are out of order in the iCalendar file.
	* Fixed: Issue #48. Overridden events in the recurrence iterator that were
	  past the UNTIL date were ignored.
	* Added: getDuration for DURATION values such as TRIGGER.
	  Thanks to @SimonSimCity.
	* Fixed: Issue #52. vCard 2.1 parameters with no name may lose values if
	  there's more than 1. Thanks to @Vedmak.

3.0.0-stable (2013-06-21)
	* Fixed: includes.php file was still broken. Our tool to generate it had
	  some bugs.

3.0.0-beta4 (2013-06-21)
	* Fixed: includes.php was no longer up to date.

3.0.0-beta3 (2013-06-17)
	* Added: OPTION_FORGIVING now also allows slashes in property names.
	* Fixed: DateTimeParser no longer fails on dates with years < 1000
	  & > 4999
	* Fixed: Issue 36: Workaround for the recurrenceiterator and caldav events
	  with a missing base event.
	* Fixed: jCard encoding of TIME properties.
	* Fixed: jCal encoding of REQUEST-STATUS, GEO and PERIOD values.

3.0.0-beta2 (2013-06-10)
	* Fixed: Corrected includes.php file.
	* Fixed: vCard date-time parser supported extended-format dates as well.
	* Changed: Properties have been moved to an ICalendar or VCard directory.
	* Fixed: Couldn't parse vCard 3 extended format dates and times.
	* Fixed: Couldn't export jCard DATE values correctly.
	* Fixed: Recursive loop in ICalendar\DateTime property.

3.0.0-beta1 (2013-06-07)
	* Added: jsonSerialize() for creating jCal and jCard documents.
	* Added: helper method to parse vCard dates and times.
	* Added: Specialized classes for FLOAT, LANGUAGE-TAG, TIME, TIMESTAMP,
	  DATE-AND-OR-TIME, CAL-ADDRESS, UNKNOWN and UTC-OFFSET properties.
	* Removed: CommaSeparatedText property. Now included into Text.
	* Fixed: Multiple parameters with the same name are now correctly encoded.
	* Fixed: Parameter values containing a comma are now enclosed in
	  double-quotes.
	* Fixed: Iterating parameter values should now fully work as expected.
	* Fixed: Support for vCard 2.1 nameless parameters.
	* Changed: $valueMap, $componentMap and $propertyMap now all use
	  fully-qualified class names, so they are actually overridable.
	* Fixed: Updating DATE-TIME to DATE values now behaves like expected.

3.0.0-alpha4 (2013-05-31)
	* Added: It's now possible to send parser options to the splitter classes.
	* Added: A few tweaks to improve component and property creation.

3.0.0-alpha3 (2013-05-13)
	* Changed: propertyMap, valueMap and componentMap are now static
	  properties.
	* Changed: Component::remove() will throw an exception when trying to
	  a node that's not a child of said component.
	* Added: Splitter objects are now faster, line numbers are accurately
	  reported and use less memory.
	* Added: MimeDir parser can now continue parsing with the same stream
	  buffer.
	* Fixed: vobjectvalidate.php is operational again.
	* Fixed: \r is properly stripped in text values.
	* Fixed: QUOTED-PRINTABLE is now correctly encoded as well as encoded, for
	  vCards 2.1.
	* Fixed: Parser assumes vCard 2.1, if no version was supplied.

3.0.0-alpha2 (2013-05-22)
	* Fixed: vCard URL properties were referencing a non-existant class.

3.0.0-alpha1 (2013-05-21)
	* Fixed: Now correctly dealing with escaping of properties. This solves
	  the problem with double-backslashes where they don't belong.
	* Added: Easy support for properties with more than one value, using
	  setParts and getParts.
	* Added: Support for broken 2.1 vCards produced by microsoft.
	* Added: Automatically decoding quoted-printable values.
	* Added: Automatically decoding base64 values.
	* Added: Decoding RFC6868 parameter values (uses ^ as an escape
	  character).
	* Added: Fancy new MimeDir parser that can also parse streams.
	* Added: Automatically mapping many, many properties to a property-class
	  with specialized API's.
	* Added: remove() method for easily removing properties and sub-components
	  components.
	* Changed: Components, Properties and Parameters can no longer be created
	  with Component::create, Property::create and Parameter::create. They
	  must instead be created through the root component. (A VCalendar or
	  VCard object).
	* Changed: API for DateTime properties has slightly changed.
	* Changed: the ->value property is now protected everywhere. Use
	  getParts() and getValue() instead.
	* BC Break: No support for mac newlines (\r). Never came across these
	  anyway.
	* Added: add() method to the Property class.
	* Added: It's now possible to easy set multi-value properties as arrays.
	* Added: When setting date-time properties you can just pass PHP's
	  DateTime object.
	* Added: New components automatically get a bunch of default properties,
	  such as VERSION and CALSCALE.
	* Added: You can add new sub-components much quicker with the magic
	  setters, and add() method.

2.1.1-stable (2013-??-??)
=======
2.1.1-stable (2013-07-27)
>>>>>>> 2202f480
	* Fixed: Issue #50. RecurrenceIterator gives incorrect result when
	  exception events are out of order in the iCalendar file.
	* Fixed: Issue #48. Overridden events in the recurrence iterator that were
	  past the UNTIL date were ignored.

2.1.0-stable (2013-06-17)
	* This version is fully backwards compatible with 2.0.*. However, it
	  contains a few new API's that mimic the VObject 3 API. This allows it to
	  be used a 'bridge' version.
	  Specifically, this new version exists so SabreDAV 1.7 and 1.8 can run with
	  both the 2 and 3 versions of this library.
	* Added: Property\DateTime::hasTime().
	* Added: Property\MultiDateTime::hasTime().
	* Added: Property::getValue().
	* Added: Document class.
	* Added: Document::createComponent and Document::createProperty.
	* Added: Parameter::getValue().

2.0.7-stable (2013-03-05)
	* Fixed: Microsoft re-uses their magic numbers for different timezones,
	  specifically id 2 for both Sarajevo and Lisbon). A workaround was added
	  to deal with this.

2.0.6-stable (2013-02-17)
	* Fixed: The reader now properly parses parameters without a value.

2.0.5-stable (2012-11-05)
	* Fixed: The FreeBusyGenerator is now properly using the factory methods
	  for creation of components and properties.

2.0.4-stable (2012-11-02)
	* Added: Known Lotus Notes / Domino timezone id's.

2.0.3-stable (2012-10-29)
	* Added: Support for 'GMT+????' format in TZID's.
	* Added: Support for formats like SystemV/EST5EDT in TZID's.
	* Fixed: RecurrenceIterator now repairs recurrence rules where UNTIL < DTSTART.
	* Added: Support for BYHOUR in FREQ=DAILY (@hollodk).
	* Added: Support for BYHOUR and BYDAY in FREQ=WEEKLY.

2.0.2-stable (2012-10-06)
	* Added: includes.php file, to load the entire library in one go.
	* Fixed: A problem with determining alarm triggers for TODO's.

2.0.1-stable (2012-09-22)
	* Removed: Element class. It wasn't used.
	* Added: Basic validation and repair methods for broken input data.
	* Fixed: RecurrenceIterator could infinitely loop when an INTERVAL of 0
	  was specified.
	* Added: A cli script that can validate and automatically repair vcards
	  and iCalendar objects.
	* Added: A new 'Compound' property, that can automatically split up parts
	  for properties such as N, ADR, ORG and CATEGORIES.
	* Added: Splitter classes, that can split up large objects (such as exports)
	  into individual objects (thanks @DominikTO and @armin-hackmann).
	* Added: VFREEBUSY component, which allows easily checking wether
	  timeslots are available.
	* Added: The Reader class now has a 'FORGIVING' option, which allows it to
	  parse properties with incorrect characters in the name (at this time, it
	  just allows underscores).
	* Added: Also added the 'IGNORE_INVALID_LINES' option, to completely
	  disregard any invalid lines.
	* Fixed: A bug in Windows timezone-id mappings for times created in
	  Greenlands timezone (sorry Greenlanders! I do care!).
	* Fixed: DTEND was not generated correctly for VFREEBUSY reports.
	* Fixed: Parser is at least 25% faster with real-world data.

2.0.0-stable (2012-08-08)
	* VObject is now a separate project from SabreDAV. See the SabreDAV
	  changelog for version information before 2.0.
	* New: VObject library now uses PHP 5.3 namespaces.
	* New: It's possible to specify lists of parameters when constructing
	  properties.
	* New: made it easier to construct the FreeBusyGenerator.<|MERGE_RESOLUTION|>--- conflicted
+++ resolved
@@ -1,4 +1,3 @@
-<<<<<<< HEAD
 3.1.0-stable (2013-07-27)
 	* Added: bad-ass new cli debugging utility (in bin/vobject).
 	* Added: jCal and jCard parser.
@@ -115,10 +114,7 @@
 	* Added: You can add new sub-components much quicker with the magic
 	  setters, and add() method.
 
-2.1.1-stable (2013-??-??)
-=======
 2.1.1-stable (2013-07-27)
->>>>>>> 2202f480
 	* Fixed: Issue #50. RecurrenceIterator gives incorrect result when
 	  exception events are out of order in the iCalendar file.
 	* Fixed: Issue #48. Overridden events in the recurrence iterator that were
