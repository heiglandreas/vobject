<<<<<<< HEAD
3.2.0-stable (2014-??-??)
	* Updated: Windows timezone mapping to latest version from unicode.org
	* Changed: The timezone maps are now loaded in from external files, in
	  lib/Sabre/VObject/timezonedata.
	* Added: Fixing badly encoded URL's from google contacts vcards.
	* Fixed: Issue #68. Couldn't decode properties ending in a colon.
	* Fixed: Issue #72. RecurrenceIterator should respect timezone in the
	  UNTIL clause.
	* Fixed: Issue #67. BYMONTH limit on DAILY recurrences.

3.1.3-stable (2013-10-02)
	* Fixed: Support from properties from draft-daboo-valarm-extensions-04.
	  Issue #56.
	* Fixed: Issue #54. Parsing a stream of multiple vcards separated by more
	  than one newline. Thanks @Vedmak for the patch.
	* Fixed: Serializing vcard 2.1 parameters with no name caused a literal
	  '1' to be inserted.
	* Added: VCardConverter removed properties that are no longer supported in
	  vCard 4.0.
	* Added: vCards with a minimum number of values (such as N), but don't
	  have that many, are now automatically padded with empty components.
	* Added: The vCard validator now also checks for a minimum number of
	  components, and has the ability to repair these.
	* Added: Some support for vCard 2.1 in the VCard converter, to upgrade to
	  vCard 3.0 or 4.0.
	* Fixed: Issue 60 Use Document::$componentMap when instantiating the
	  top-level VCalendar and VCard components.
	* Fixed: Issue 62: Parsing iCalendar parameters with no value.
	* Added: --forgiving option to vobject utility.
	* Fixed: Compound properties such as ADR were not correctly split up in
	  vCard 2.1 quoted printable-encoded properties.
	* Fixed: Issue 64: Encoding of binary properties of converted vCards.
	  Thanks @DominikTo for the patch.

3.1.2-stable (2013-08-13)
	* Fixed: Setting correct property group on VCard conversion

3.1.1-stable (2013-08-02)
	* Fixed: Issue #53. A regression in RecurrenceIterator.

3.1.0-stable (2013-07-27)
	* Added: bad-ass new cli debugging utility (in bin/vobject).
	* Added: jCal and jCard parser.
	* Fixed: URI properties should not escape ; and ,.
	* Fixed: VCard 4 documents now correctly use URI as a default value-type
	  for PHOTO and others. BINARY no longer exists in vCard 4.
	* Added: Utility to convert between 2.1, 3.0 and 4.0 vCards.
	* Added: You can now add() multiple parameters to a property in one call.
	* Added: Parameter::has() for easily checking if a parameter value exists.
	* Added: VCard::preferred() to find a preferred email, phone number, etc
	  for a contact.
	* Changed: All $duration properties are now public.
	* Added: A few validators for iCalendar documents.
	* Fixed: Issue #50. RecurrenceIterator gives incorrect result when
	  exception events are out of order in the iCalendar file.
	* Fixed: Issue #48. Overridden events in the recurrence iterator that were
	  past the UNTIL date were ignored.
	* Added: getDuration for DURATION values such as TRIGGER.
	  Thanks to @SimonSimCity.
	* Fixed: Issue #52. vCard 2.1 parameters with no name may lose values if
	  there's more than 1. Thanks to @Vedmak.

3.0.0-stable (2013-06-21)
	* Fixed: includes.php file was still broken. Our tool to generate it had
	  some bugs.

3.0.0-beta4 (2013-06-21)
	* Fixed: includes.php was no longer up to date.

3.0.0-beta3 (2013-06-17)
	* Added: OPTION_FORGIVING now also allows slashes in property names.
	* Fixed: DateTimeParser no longer fails on dates with years < 1000
	  & > 4999
	* Fixed: Issue 36: Workaround for the recurrenceiterator and caldav events
	  with a missing base event.
	* Fixed: jCard encoding of TIME properties.
	* Fixed: jCal encoding of REQUEST-STATUS, GEO and PERIOD values.

3.0.0-beta2 (2013-06-10)
	* Fixed: Corrected includes.php file.
	* Fixed: vCard date-time parser supported extended-format dates as well.
	* Changed: Properties have been moved to an ICalendar or VCard directory.
	* Fixed: Couldn't parse vCard 3 extended format dates and times.
	* Fixed: Couldn't export jCard DATE values correctly.
	* Fixed: Recursive loop in ICalendar\DateTime property.

3.0.0-beta1 (2013-06-07)
	* Added: jsonSerialize() for creating jCal and jCard documents.
	* Added: helper method to parse vCard dates and times.
	* Added: Specialized classes for FLOAT, LANGUAGE-TAG, TIME, TIMESTAMP,
	  DATE-AND-OR-TIME, CAL-ADDRESS, UNKNOWN and UTC-OFFSET properties.
	* Removed: CommaSeparatedText property. Now included into Text.
	* Fixed: Multiple parameters with the same name are now correctly encoded.
	* Fixed: Parameter values containing a comma are now enclosed in
	  double-quotes.
	* Fixed: Iterating parameter values should now fully work as expected.
	* Fixed: Support for vCard 2.1 nameless parameters.
	* Changed: $valueMap, $componentMap and $propertyMap now all use
	  fully-qualified class names, so they are actually overridable.
	* Fixed: Updating DATE-TIME to DATE values now behaves like expected.

3.0.0-alpha4 (2013-05-31)
	* Added: It's now possible to send parser options to the splitter classes.
	* Added: A few tweaks to improve component and property creation.

3.0.0-alpha3 (2013-05-13)
	* Changed: propertyMap, valueMap and componentMap are now static
	  properties.
	* Changed: Component::remove() will throw an exception when trying to
	  a node that's not a child of said component.
	* Added: Splitter objects are now faster, line numbers are accurately
	  reported and use less memory.
	* Added: MimeDir parser can now continue parsing with the same stream
	  buffer.
	* Fixed: vobjectvalidate.php is operational again.
	* Fixed: \r is properly stripped in text values.
	* Fixed: QUOTED-PRINTABLE is now correctly encoded as well as encoded, for
	  vCards 2.1.
	* Fixed: Parser assumes vCard 2.1, if no version was supplied.

3.0.0-alpha2 (2013-05-22)
	* Fixed: vCard URL properties were referencing a non-existant class.

3.0.0-alpha1 (2013-05-21)
	* Fixed: Now correctly dealing with escaping of properties. This solves
	  the problem with double-backslashes where they don't belong.
	* Added: Easy support for properties with more than one value, using
	  setParts and getParts.
	* Added: Support for broken 2.1 vCards produced by microsoft.
	* Added: Automatically decoding quoted-printable values.
	* Added: Automatically decoding base64 values.
	* Added: Decoding RFC6868 parameter values (uses ^ as an escape
	  character).
	* Added: Fancy new MimeDir parser that can also parse streams.
	* Added: Automatically mapping many, many properties to a property-class
	  with specialized API's.
	* Added: remove() method for easily removing properties and sub-components
	  components.
	* Changed: Components, Properties and Parameters can no longer be created
	  with Component::create, Property::create and Parameter::create. They
	  must instead be created through the root component. (A VCalendar or
	  VCard object).
	* Changed: API for DateTime properties has slightly changed.
	* Changed: the ->value property is now protected everywhere. Use
	  getParts() and getValue() instead.
	* BC Break: No support for mac newlines (\r). Never came across these
	  anyway.
	* Added: add() method to the Property class.
	* Added: It's now possible to easy set multi-value properties as arrays.
	* Added: When setting date-time properties you can just pass PHP's
	  DateTime object.
	* Added: New components automatically get a bunch of default properties,
	  such as VERSION and CALSCALE.
	* Added: You can add new sub-components much quicker with the magic
	  setters, and add() method.

2.1.3-stable (2013-??-??)
=======
2.1.3-stable (2013-10-02)
>>>>>>> e46d6855
	* Fixed: Issue #55. \r must be stripped from property values.
	* Fixed: Issue #65. Putting quotes around parameter values that contain a
	  colon.

2.1.2-stable (2013-08-02)
	* Fixed: Issue #53. A regression in RecurrenceIterator.

2.1.1-stable (2013-07-27)
	* Fixed: Issue #50. RecurrenceIterator gives incorrect result when
	  exception events are out of order in the iCalendar file.
	* Fixed: Issue #48. Overridden events in the recurrence iterator that were
	  past the UNTIL date were ignored.

2.1.0-stable (2013-06-17)
	* This version is fully backwards compatible with 2.0.*. However, it
	  contains a few new API's that mimic the VObject 3 API. This allows it to
	  be used a 'bridge' version.
	  Specifically, this new version exists so SabreDAV 1.7 and 1.8 can run with
	  both the 2 and 3 versions of this library.
	* Added: Property\DateTime::hasTime().
	* Added: Property\MultiDateTime::hasTime().
	* Added: Property::getValue().
	* Added: Document class.
	* Added: Document::createComponent and Document::createProperty.
	* Added: Parameter::getValue().

2.0.7-stable (2013-03-05)
	* Fixed: Microsoft re-uses their magic numbers for different timezones,
	  specifically id 2 for both Sarajevo and Lisbon). A workaround was added
	  to deal with this.

2.0.6-stable (2013-02-17)
	* Fixed: The reader now properly parses parameters without a value.

2.0.5-stable (2012-11-05)
	* Fixed: The FreeBusyGenerator is now properly using the factory methods
	  for creation of components and properties.

2.0.4-stable (2012-11-02)
	* Added: Known Lotus Notes / Domino timezone id's.

2.0.3-stable (2012-10-29)
	* Added: Support for 'GMT+????' format in TZID's.
	* Added: Support for formats like SystemV/EST5EDT in TZID's.
	* Fixed: RecurrenceIterator now repairs recurrence rules where UNTIL < DTSTART.
	* Added: Support for BYHOUR in FREQ=DAILY (@hollodk).
	* Added: Support for BYHOUR and BYDAY in FREQ=WEEKLY.

2.0.2-stable (2012-10-06)
	* Added: includes.php file, to load the entire library in one go.
	* Fixed: A problem with determining alarm triggers for TODO's.

2.0.1-stable (2012-09-22)
	* Removed: Element class. It wasn't used.
	* Added: Basic validation and repair methods for broken input data.
	* Fixed: RecurrenceIterator could infinitely loop when an INTERVAL of 0
	  was specified.
	* Added: A cli script that can validate and automatically repair vcards
	  and iCalendar objects.
	* Added: A new 'Compound' property, that can automatically split up parts
	  for properties such as N, ADR, ORG and CATEGORIES.
	* Added: Splitter classes, that can split up large objects (such as exports)
	  into individual objects (thanks @DominikTO and @armin-hackmann).
	* Added: VFREEBUSY component, which allows easily checking wether
	  timeslots are available.
	* Added: The Reader class now has a 'FORGIVING' option, which allows it to
	  parse properties with incorrect characters in the name (at this time, it
	  just allows underscores).
	* Added: Also added the 'IGNORE_INVALID_LINES' option, to completely
	  disregard any invalid lines.
	* Fixed: A bug in Windows timezone-id mappings for times created in
	  Greenlands timezone (sorry Greenlanders! I do care!).
	* Fixed: DTEND was not generated correctly for VFREEBUSY reports.
	* Fixed: Parser is at least 25% faster with real-world data.

2.0.0-stable (2012-08-08)
	* VObject is now a separate project from SabreDAV. See the SabreDAV
	  changelog for version information before 2.0.
	* New: VObject library now uses PHP 5.3 namespaces.
	* New: It's possible to specify lists of parameters when constructing
	  properties.
	* New: made it easier to construct the FreeBusyGenerator.<|MERGE_RESOLUTION|>--- conflicted
+++ resolved
@@ -1,4 +1,3 @@
-<<<<<<< HEAD
 3.2.0-stable (2014-??-??)
 	* Updated: Windows timezone mapping to latest version from unicode.org
 	* Changed: The timezone maps are now loaded in from external files, in
@@ -155,10 +154,7 @@
 	* Added: You can add new sub-components much quicker with the magic
 	  setters, and add() method.
 
-2.1.3-stable (2013-??-??)
-=======
 2.1.3-stable (2013-10-02)
->>>>>>> e46d6855
 	* Fixed: Issue #55. \r must be stripped from property values.
 	* Fixed: Issue #65. Putting quotes around parameter values that contain a
 	  colon.
