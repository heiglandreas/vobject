--- conflicted
+++ resolved
@@ -1,4 +1,3 @@
-<<<<<<< HEAD
 3.1.4-stable (2014-03-30)
 	* Fixed: Issue #87: Several compatibility fixes related to timezone
 	  handling changes in PHP 5.5.10.
@@ -149,14 +148,10 @@
 	* Added: You can add new sub-components much quicker with the magic
 	  setters, and add() method.
 
-2.1.4-stable (????-??-??)
-=======
-=======
 2.1.5-stable (2014-06-03)
 	* Fixed: #94: Better parameter escaping.
 	* Changed: Documentation cleanups.
 
->>>>>>> 344a3560
 2.1.4-stable (2014-03-30)
 	* Fixed: Issue #87: Several compatibility fixes related to timezone
 	  handling changes in PHP 5.5.10.
