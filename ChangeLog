--- conflicted
+++ resolved
@@ -1,4 +1,3 @@
-<<<<<<< HEAD
 3.0.0-alpha2 (2013-05-??)
 	* Fixed: vCard URL properties were referencing a non-existant class.
 
@@ -34,7 +33,7 @@
 	  such as VERSION and CALSCALE.
 	* Added: You can add new sub-components much quicker with the magic
 	  setters, and add() method.
-=======
+
 2.1.0-stable (2013-??-??)
 	* This version is fully backwards compatible with 2.0.*. However, it
 	  contains a few new API's that mimic the VObject 3 API. This allows it to
@@ -46,8 +45,6 @@
 	* Added: Property::getValue().
 	* Added: Document class.
 	* Added: Document::createComponent and Document::createProperty.
-
->>>>>>> 99b3bac3
 
 2.0.7-stable (2013-03-05)
 	* Fixed: Microsoft re-uses their magic numbers for different timezones,
